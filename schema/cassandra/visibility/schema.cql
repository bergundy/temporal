--- conflicted
+++ resolved
@@ -8,12 +8,8 @@
   workflow_type_name   text,
   memo                 blob,
   encoding             text,
-<<<<<<< HEAD
+  task_list            text,
   PRIMARY KEY  ((namespace_id, namespace_partition), start_time, run_id)
-=======
-  task_list            text,
-  PRIMARY KEY  ((domain_id, domain_partition), start_time, run_id)
->>>>>>> 651a26b2
 ) WITH CLUSTERING ORDER BY (start_time DESC)
   AND COMPACTION = {
     'class': 'org.apache.cassandra.db.compaction.LeveledCompactionStrategy',
@@ -38,12 +34,8 @@
   history_length       bigint,
   memo                 blob,
   encoding             text,
-<<<<<<< HEAD
+  task_list            text,
   PRIMARY KEY  ((namespace_id, namespace_partition), start_time, run_id)
-=======
-  task_list            text,
-  PRIMARY KEY  ((domain_id, domain_partition), start_time, run_id)
->>>>>>> 651a26b2
 ) WITH CLUSTERING ORDER BY (start_time DESC)
   AND COMPACTION = {
     'class': 'org.apache.cassandra.db.compaction.LeveledCompactionStrategy'
@@ -69,12 +61,8 @@
   history_length       bigint,
   memo                 blob,
   encoding             text,
-<<<<<<< HEAD
+  task_list            text,
   PRIMARY KEY  ((namespace_id, namespace_partition), close_time, run_id)
-=======
-  task_list            text,
-  PRIMARY KEY  ((domain_id, domain_partition), close_time, run_id)
->>>>>>> 651a26b2
 ) WITH CLUSTERING ORDER BY (close_time DESC)
   AND COMPACTION = {
     'class': 'org.apache.cassandra.db.compaction.LeveledCompactionStrategy'

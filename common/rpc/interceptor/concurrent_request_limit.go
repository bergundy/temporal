// The MIT License
//
// Copyright (c) 2020 Temporal Technologies Inc.  All rights reserved.
//
// Copyright (c) 2020 Uber Technologies, Inc.
//
// Permission is hereby granted, free of charge, to any person obtaining a copy
// of this software and associated documentation files (the "Software"), to deal
// in the Software without restriction, including without limitation the rights
// to use, copy, modify, merge, publish, distribute, sublicense, and/or sell
// copies of the Software, and to permit persons to whom the Software is
// furnished to do so, subject to the following conditions:
//
// The above copyright notice and this permission notice shall be included in
// all copies or substantial portions of the Software.
//
// THE SOFTWARE IS PROVIDED "AS IS", WITHOUT WARRANTY OF ANY KIND, EXPRESS OR
// IMPLIED, INCLUDING BUT NOT LIMITED TO THE WARRANTIES OF MERCHANTABILITY,
// FITNESS FOR A PARTICULAR PURPOSE AND NONINFRINGEMENT. IN NO EVENT SHALL THE
// AUTHORS OR COPYRIGHT HOLDERS BE LIABLE FOR ANY CLAIM, DAMAGES OR OTHER
// LIABILITY, WHETHER IN AN ACTION OF CONTRACT, TORT OR OTHERWISE, ARISING FROM,
// OUT OF OR IN CONNECTION WITH THE SOFTWARE OR THE USE OR OTHER DEALINGS IN
// THE SOFTWARE.

package interceptor

import (
	"context"
	"sync"
	"sync/atomic"

	enumspb "go.temporal.io/api/enums/v1"
	"go.temporal.io/api/serviceerror"
	"go.temporal.io/api/workflowservice/v1"
	"go.temporal.io/server/common/api"
	"go.temporal.io/server/common/quotas"
	"google.golang.org/grpc"

	"go.temporal.io/server/common/log"
	"go.temporal.io/server/common/metrics"
	"go.temporal.io/server/common/namespace"
)

type (
	// ConcurrentRequestLimitInterceptor intercepts requests to the server and enforces a limit on the number of
	// requests that can be in-flight at any given time, according to the configured quotas.
	ConcurrentRequestLimitInterceptor struct {
		namespaceRegistry namespace.Registry
		logger            log.Logger
		quotaCalculator   quotas.ClusterAwareNamespaceSpecificQuotaCalculator
		// tokens is a map of method name to the number of tokens that should be consumed for that method. If there is
		// no entry for a method, then no tokens will be consumed, so the method will not be limited.
		tokens map[string]int

		sync.Mutex
		activeTokensCount map[string]*int32
	}
)

var (
	_ grpc.UnaryServerInterceptor = (*ConcurrentRequestLimitInterceptor)(nil).Intercept

	ErrNamespaceCountLimitServerBusy = serviceerror.NewResourceExhausted(enumspb.RESOURCE_EXHAUSTED_CAUSE_CONCURRENT_LIMIT, "namespace concurrent poller limit exceeded")
)

func NewConcurrentRequestLimitInterceptor(
	namespaceRegistry namespace.Registry,
	memberCounter quotas.MemberCounter,
	logger log.Logger,
	perInstanceQuota func(ns string) int,
	globalQuota func(ns string) int,
	tokens map[string]int,
) *ConcurrentRequestLimitInterceptor {
	return &ConcurrentRequestLimitInterceptor{
		namespaceRegistry: namespaceRegistry,
		logger:            logger,
		quotaCalculator: quotas.ClusterAwareNamespaceSpecificQuotaCalculator{
			MemberCounter:    memberCounter,
			PerInstanceQuota: perInstanceQuota,
			GlobalQuota:      globalQuota,
		},
		tokens:            tokens,
		activeTokensCount: make(map[string]*int32),
	}
}

func (ni *ConcurrentRequestLimitInterceptor) Intercept(
	ctx context.Context,
	req interface{},
	info *grpc.UnaryServerInfo,
	handler grpc.UnaryHandler,
) (interface{}, error) {
<<<<<<< HEAD
	nsName := MustGetNamespaceName(ni.namespaceRegistry, req)
	mh := GetMetricsHandlerFromContext(ctx, ni.logger)
	cleanup, err := ni.Allow(nsName, info.FullMethod, mh, req)
	defer cleanup()
	if err != nil {
		return nil, err
	}

	return handler(ctx, req)
}

func (ni *ConcurrentRequestLimitInterceptor) Allow(
	namespaceName namespace.Name,
	methodName string,
	mh metrics.Handler,
	req any,
) (func(), error) {
=======
	methodName := api.MethodName(info.FullMethod)
>>>>>>> 569a306d
	// token will default to 0
	token := ni.tokens[methodName]

	if token == 0 {
		return func() {}, nil
	}
	// for GetWorkflowExecutionHistoryRequest, we only care about long poll requests
	longPollReq, ok := req.(*workflowservice.GetWorkflowExecutionHistoryRequest)
	if ok && !longPollReq.WaitNewEvent {
		// ignore non-long-poll GetHistory calls.
		return func() {}, nil
	}

	counter := ni.counter(namespaceName, methodName)
	count := atomic.AddInt32(counter, int32(token))
	cleanup := func() { atomic.AddInt32(counter, -int32(token)) }

<<<<<<< HEAD
	mh.Gauge(metrics.ServicePendingRequests.GetMetricName()).Record(float64(count))
=======
		handler := GetMetricsHandlerFromContext(ctx, ni.logger)
		metrics.ServicePendingRequests.With(handler).Record(float64(count))
>>>>>>> 569a306d

	// frontend.namespaceCount is applied per poller type temporarily to prevent
	// one poller type to take all token waiting in the long poll.
	if float64(count) > ni.quotaCalculator.GetQuota(namespaceName.String()) {
		return cleanup, ErrNamespaceCountLimitServerBusy
	}
	return cleanup, nil
}

func (ni *ConcurrentRequestLimitInterceptor) counter(
	namespace namespace.Name,
	methodName string,
) *int32 {
	key := ni.getTokenKey(namespace, methodName)

	ni.Lock()
	defer ni.Unlock()

	counter, ok := ni.activeTokensCount[key]
	if !ok {
		counter = new(int32)
		ni.activeTokensCount[key] = counter
	}
	return counter
}

func (ni *ConcurrentRequestLimitInterceptor) getTokenKey(
	namespace namespace.Name,
	methodName string,
) string {
	return namespace.String() + "/" + methodName
}<|MERGE_RESOLUTION|>--- conflicted
+++ resolved
@@ -32,7 +32,6 @@
 	enumspb "go.temporal.io/api/enums/v1"
 	"go.temporal.io/api/serviceerror"
 	"go.temporal.io/api/workflowservice/v1"
-	"go.temporal.io/server/common/api"
 	"go.temporal.io/server/common/quotas"
 	"google.golang.org/grpc"
 
@@ -90,7 +89,6 @@
 	info *grpc.UnaryServerInfo,
 	handler grpc.UnaryHandler,
 ) (interface{}, error) {
-<<<<<<< HEAD
 	nsName := MustGetNamespaceName(ni.namespaceRegistry, req)
 	mh := GetMetricsHandlerFromContext(ctx, ni.logger)
 	cleanup, err := ni.Allow(nsName, info.FullMethod, mh, req)
@@ -108,9 +106,6 @@
 	mh metrics.Handler,
 	req any,
 ) (func(), error) {
-=======
-	methodName := api.MethodName(info.FullMethod)
->>>>>>> 569a306d
 	// token will default to 0
 	token := ni.tokens[methodName]
 
@@ -128,12 +123,7 @@
 	count := atomic.AddInt32(counter, int32(token))
 	cleanup := func() { atomic.AddInt32(counter, -int32(token)) }
 
-<<<<<<< HEAD
-	mh.Gauge(metrics.ServicePendingRequests.GetMetricName()).Record(float64(count))
-=======
-		handler := GetMetricsHandlerFromContext(ctx, ni.logger)
-		metrics.ServicePendingRequests.With(handler).Record(float64(count))
->>>>>>> 569a306d
+	mh.Gauge(metrics.ServicePendingRequests.Name()).Record(float64(count))
 
 	// frontend.namespaceCount is applied per poller type temporarily to prevent
 	// one poller type to take all token waiting in the long poll.

--- conflicted
+++ resolved
@@ -64,38 +64,27 @@
 
 // RingpopFactory implements the RingpopFactory interface
 type RingpopFactory struct {
-<<<<<<< HEAD
 	config         *Ringpop
-	logger         log.Logger
+	dispatcher     *yarpc.Dispatcher
 	serviceName    string
 	servicePortMap map[string]int
-=======
-	config      *Ringpop
-	dispatcher  *yarpc.Dispatcher
-	serviceName string
-	logger      log.Logger
+	logger         log.Logger
 
 	sync.Mutex
 	ringPop           *membership.RingPop
 	membershipMonitor membership.Monitor
->>>>>>> 658758ac
 }
 
 // NewFactory builds a ringpop factory conforming
 // to the underlying configuration
-<<<<<<< HEAD
-func (rpConfig *Ringpop) NewFactory(logger log.Logger, serviceName string,
-	servicePortMap map[string]int) (*RingpopFactory, error) {
-	return newRingpopFactory(rpConfig, logger, serviceName, servicePortMap)
-=======
 func (rpConfig *Ringpop) NewFactory(
 	dispatcher *yarpc.Dispatcher,
 	serviceName string,
+	servicePortMap map[string]int,
 	logger log.Logger,
 ) (*RingpopFactory, error) {
 
-	return newRingpopFactory(rpConfig, dispatcher, serviceName, logger)
->>>>>>> 658758ac
+	return newRingpopFactory(rpConfig, dispatcher, serviceName, servicePortMap, logger)
 }
 
 func (rpConfig *Ringpop) validate() error {
@@ -161,34 +150,27 @@
 	return nil
 }
 
-<<<<<<< HEAD
-func newRingpopFactory(rpConfig *Ringpop, logger log.Logger, serviceName string,
-	servicePortMap map[string]int) (*RingpopFactory, error) {
-=======
 func newRingpopFactory(
 	rpConfig *Ringpop,
 	dispatcher *yarpc.Dispatcher,
 	serviceName string,
+	servicePortMap map[string]int,
 	logger log.Logger,
 ) (*RingpopFactory, error) {
 
->>>>>>> 658758ac
 	if err := rpConfig.validate(); err != nil {
 		return nil, err
 	}
 	if rpConfig.MaxJoinDuration == 0 {
 		rpConfig.MaxJoinDuration = defaultMaxJoinDuration
 	}
-<<<<<<< HEAD
-	return &RingpopFactory{config: rpConfig, logger: logger, serviceName: serviceName, servicePortMap: servicePortMap}, nil
-=======
 	return &RingpopFactory{
-		config:      rpConfig,
-		dispatcher:  dispatcher,
-		serviceName: serviceName,
-		logger:      logger,
+		config:         rpConfig,
+		dispatcher:     dispatcher,
+		serviceName:    serviceName,
+		servicePortMap: servicePortMap,
+		logger:         logger,
 	}, nil
->>>>>>> 658758ac
 }
 
 // GetMembershipMonitor return a membership monitor
@@ -219,7 +201,7 @@
 		return nil, fmt.Errorf("ringpop creation failed: %v", err)
 	}
 
-	membershipMonitor := membership.NewRingpopMonitor(factory.serviceName, CadenceServices, rp, factory.logger)
+	membershipMonitor := membership.NewRingpopMonitor(factory.serviceName, factory.servicePortMap, rp, factory.logger)
 	return membershipMonitor, nil
 }
 
@@ -228,13 +210,8 @@
 		return factory.ringPop, nil
 	}
 
-<<<<<<< HEAD
-	membershipMonitor := membership.NewRingpopMonitor(factory.serviceName, factory.servicePortMap, rp, factory.logger)
-	if err = membershipMonitor.Start(); err != nil {
-=======
 	ringPop, err := factory.createRingpop()
 	if err != nil {
->>>>>>> 658758ac
 		return nil, err
 	}
 	factory.ringPop = ringPop

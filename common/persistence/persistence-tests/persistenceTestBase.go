// Copyright (c) 2017 Uber Technologies, Inc.
//
// Permission is hereby granted, free of charge, to any person obtaining a copy
// of this software and associated documentation files (the "Software"), to deal
// in the Software without restriction, including without limitation the rights
// to use, copy, modify, merge, publish, distribute, sublicense, and/or sell
// copies of the Software, and to permit persons to whom the Software is
// furnished to do so, subject to the following conditions:
//
// The above copyright notice and this permission notice shall be included in
// all copies or substantial portions of the Software.
//
// THE SOFTWARE IS PROVIDED "AS IS", WITHOUT WARRANTY OF ANY KIND, EXPRESS OR
// IMPLIED, INCLUDING BUT NOT LIMITED TO THE WARRANTIES OF MERCHANTABILITY,
// FITNESS FOR A PARTICULAR PURPOSE AND NONINFRINGEMENT. IN NO EVENT SHALL THE
// AUTHORS OR COPYRIGHT HOLDERS BE LIABLE FOR ANY CLAIM, DAMAGES OR OTHER
// LIABILITY, WHETHER IN AN ACTION OF CONTRACT, TORT OR OTHERWISE, ARISING FROM,
// OUT OF OR IN CONNECTION WITH THE SOFTWARE OR THE USE OR OTHER DEALINGS IN
// THE SOFTWARE.

package persistencetests

import (
	"math"
	"math/rand"
	"strings"
	"sync/atomic"
	"time"

	"github.com/gogo/protobuf/types"
	commonproto "go.temporal.io/temporal-proto/common"

	"github.com/pborman/uuid"
	"github.com/stretchr/testify/suite"
	"github.com/uber-go/tally"

<<<<<<< HEAD
	pblobs "github.com/temporalio/temporal/.gen/proto/persistenceblobs"
	"github.com/temporalio/temporal/.gen/proto/replication"
	"github.com/temporalio/temporal/common"
	"github.com/temporalio/temporal/common/backoff"
	"github.com/temporalio/temporal/common/cluster"
	"github.com/temporalio/temporal/common/log"
	"github.com/temporalio/temporal/common/log/loggerimpl"
	"github.com/temporalio/temporal/common/log/tag"
	p "github.com/temporalio/temporal/common/persistence"
	"github.com/temporalio/temporal/common/persistence/cassandra"
	"github.com/temporalio/temporal/common/persistence/client"
	"github.com/temporalio/temporal/common/persistence/sql"
	"github.com/temporalio/temporal/common/primitives"
	"github.com/temporalio/temporal/common/primitives/timestamp"
	"github.com/temporalio/temporal/common/service/config"
=======
	"github.com/uber/cadence/.gen/go/replicator"
	workflow "github.com/uber/cadence/.gen/go/shared"
	"github.com/uber/cadence/common"
	"github.com/uber/cadence/common/backoff"
	"github.com/uber/cadence/common/cluster"
	"github.com/uber/cadence/common/log"
	"github.com/uber/cadence/common/log/loggerimpl"
	"github.com/uber/cadence/common/log/tag"
	"github.com/uber/cadence/common/metrics"
	p "github.com/uber/cadence/common/persistence"
	"github.com/uber/cadence/common/persistence/cassandra"
	"github.com/uber/cadence/common/persistence/client"
	"github.com/uber/cadence/common/persistence/sql"
	"github.com/uber/cadence/common/service"
	"github.com/uber/cadence/common/service/config"
>>>>>>> 3973b054
)

type (
	// TransferTaskIDGenerator generates IDs for transfer tasks written by helper methods
	TransferTaskIDGenerator interface {
		GenerateTransferTaskID() (int64, error)
	}

	// TestBaseOptions options to configure workflow test base.
	TestBaseOptions struct {
		SQLDBPluginName string
		DBName          string
		DBUsername      string
		DBPassword      string
		DBHost          string
		DBPort          int              `yaml:"-"`
		StoreType       string           `yaml:"-"`
		SchemaDir       string           `yaml:"-"`
		ClusterMetadata cluster.Metadata `yaml:"-"`
	}

	// TestBase wraps the base setup needed to create workflows over persistence layer.
	TestBase struct {
		suite.Suite
<<<<<<< HEAD
		ShardMgr               p.ShardManager
		ExecutionMgrFactory    client.Factory
		ExecutionManager       p.ExecutionManager
		TaskMgr                p.TaskManager
		HistoryV2Mgr           p.HistoryManager
		ClusterMetadataManager p.ClusterMetadataManager
		MetadataManager        p.MetadataManager
		VisibilityMgr          p.VisibilityManager
		DomainReplicationQueue p.DomainReplicationQueue
		ShardInfo              *pblobs.ShardInfo
		TaskIDGenerator        TransferTaskIDGenerator
		ClusterMetadata        cluster.Metadata
		ReadLevel              int64
		ReplicationReadLevel   int64
		DefaultTestCluster     PersistenceTestCluster
		VisibilityTestCluster  PersistenceTestCluster
		logger                 log.Logger
=======
		ShardMgr                 p.ShardManager
		AbstractDataStoreFactory client.AbstractDataStoreFactory
		ExecutionMgrFactory      client.Factory
		ExecutionManager         p.ExecutionManager
		TaskMgr                  p.TaskManager
		HistoryV2Mgr             p.HistoryManager
		MetadataManager          p.MetadataManager
		VisibilityMgr            p.VisibilityManager
		DomainReplicationQueue   p.DomainReplicationQueue
		ShardInfo                *p.ShardInfo
		TaskIDGenerator          TransferTaskIDGenerator
		ClusterMetadata          cluster.Metadata
		ReadLevel                int64
		ReplicationReadLevel     int64
		DefaultTestCluster       PersistenceTestCluster
		VisibilityTestCluster    PersistenceTestCluster
		Logger                   log.Logger
>>>>>>> 3973b054
	}

	// PersistenceTestCluster exposes management operations on a database
	PersistenceTestCluster interface {
		SetupTestDatabase()
		TearDownTestDatabase()
		Config() config.Persistence
	}

	// TestTransferTaskIDGenerator helper
	TestTransferTaskIDGenerator struct {
		seqNum int64
	}
)

const (
	defaultScheduleToStartTimeout = 111
)

// NewTestBaseWithCassandra returns a persistence test base backed by cassandra datastore
func NewTestBaseWithCassandra(options *TestBaseOptions) TestBase {
	if options.DBName == "" {
		options.DBName = "test_" + GenerateRandomDBName(3)
	}
	testCluster := cassandra.NewTestCluster(options.DBName, options.DBUsername, options.DBPassword, options.DBHost, options.DBPort, options.SchemaDir)
	return newTestBase(options, testCluster)
}

// NewTestBaseWithSQL returns a new persistence test base backed by SQL
func NewTestBaseWithSQL(options *TestBaseOptions) TestBase {
	if options.DBName == "" {
		options.DBName = "test_" + GenerateRandomDBName(3)
	}
	testCluster := sql.NewTestCluster(options.SQLDBPluginName, options.DBName, options.DBUsername, options.DBPassword, options.DBHost, options.DBPort, options.SchemaDir)
	return newTestBase(options, testCluster)
}

// NewTestBase returns a persistence test base backed by either cassandra or sql
func NewTestBase(options *TestBaseOptions) TestBase {
	switch options.StoreType {
	case config.StoreTypeSQL:
		return NewTestBaseWithSQL(options)
	case config.StoreTypeCassandra:
		return NewTestBaseWithCassandra(options)
	default:
		panic("invalid storeType " + options.StoreType)
	}
}

func newTestBase(options *TestBaseOptions, testCluster PersistenceTestCluster) TestBase {
	metadata := options.ClusterMetadata
	if metadata == nil {
		metadata = cluster.GetTestClusterMetadata(false, false)
	}
	options.ClusterMetadata = metadata
	base := TestBase{
		DefaultTestCluster:    testCluster,
		VisibilityTestCluster: testCluster,
		ClusterMetadata:       metadata,
	}
	logger, err := loggerimpl.NewDevelopment()
	if err != nil {
		panic(err)
	}
	base.Logger = logger
	return base
}

// Config returns the persistence configuration for this test
func (s *TestBase) Config() config.Persistence {
	cfg := s.DefaultTestCluster.Config()
	if s.DefaultTestCluster == s.VisibilityTestCluster {
		return cfg
	}
	vCfg := s.VisibilityTestCluster.Config()
	cfg.VisibilityStore = "visibility_ " + vCfg.VisibilityStore
	cfg.DataStores[cfg.VisibilityStore] = vCfg.DataStores[vCfg.VisibilityStore]
	return cfg
}

// Setup sets up the test base, must be called as part of SetupSuite
func (s *TestBase) Setup() {
	var err error
	shardID := int32(10)
	clusterName := s.ClusterMetadata.GetCurrentClusterName()

	s.DefaultTestCluster.SetupTestDatabase()
	if s.VisibilityTestCluster != s.DefaultTestCluster {
		s.VisibilityTestCluster.SetupTestDatabase()
	}

	cfg := s.DefaultTestCluster.Config()
	scope := tally.NewTestScope(common.HistoryServiceName, make(map[string]string))
	metricsClient := metrics.NewClient(scope, service.GetMetricsServiceIdx(common.HistoryServiceName, s.Logger))
	factory := client.NewFactory(&cfg, nil, s.AbstractDataStoreFactory, clusterName, metricsClient, s.Logger)

	s.TaskMgr, err = factory.NewTaskManager()
	s.fatalOnError("NewTaskManager", err)

	s.ClusterMetadataManager, err = factory.NewClusterMetadataManager()
	s.fatalOnError("NewClusterMetadataManager", err)

	s.MetadataManager, err = factory.NewMetadataManager()
	s.fatalOnError("NewMetadataManager", err)

	s.HistoryV2Mgr, err = factory.NewHistoryManager()
	s.fatalOnError("NewHistoryManager", err)

	s.ShardMgr, err = factory.NewShardManager()
	s.fatalOnError("NewShardManager", err)

	s.ExecutionMgrFactory = factory
	s.ExecutionManager, err = factory.NewExecutionManager(int(shardID))
	s.fatalOnError("NewExecutionManager", err)

	visibilityFactory := factory
	if s.VisibilityTestCluster != s.DefaultTestCluster {
		vCfg := s.VisibilityTestCluster.Config()
		visibilityFactory = client.NewFactory(&vCfg, nil, nil, clusterName, nil, s.Logger)
	}
	// SQL currently doesn't have support for visibility manager
	s.VisibilityMgr, err = visibilityFactory.NewVisibilityManager()
	if err != nil {
		s.fatalOnError("NewVisibilityManager", err)
	}

	s.ReadLevel = 0
	s.ReplicationReadLevel = 0
	s.ShardInfo = &pblobs.ShardInfo{
		ShardID:                 shardID,
		RangeID:                 0,
		TransferAckLevel:        0,
		ReplicationAckLevel:     0,
		TimerAckLevel:           &types.Timestamp{},
		ClusterTimerAckLevel:    map[string]*types.Timestamp{clusterName: {}},
		ClusterTransferAckLevel: map[string]int64{clusterName: 0},
	}

	s.TaskIDGenerator = &TestTransferTaskIDGenerator{}
	err = s.ShardMgr.CreateShard(&p.CreateShardRequest{ShardInfo: s.ShardInfo})
	s.fatalOnError("CreateShard", err)

	queue, err := factory.NewDomainReplicationQueue()
	s.fatalOnError("Create DomainReplicationQueue", err)
	s.DomainReplicationQueue = queue
}

func (s *TestBase) fatalOnError(msg string, err error) {
	if err != nil {
		s.Logger.Fatal(msg, tag.Error(err))
	}
}

// CreateShard is a utility method to create the shard using persistence layer
func (s *TestBase) CreateShard(shardID int32, owner string, rangeID int64) error {
	info := &pblobs.ShardInfo{
		ShardID: shardID,
		Owner:   owner,
		RangeID: rangeID,
	}

	return s.ShardMgr.CreateShard(&p.CreateShardRequest{
		ShardInfo: info,
	})
}

// GetShard is a utility method to get the shard using persistence layer
func (s *TestBase) GetShard(shardID int32) (*pblobs.ShardInfo, error) {
	response, err := s.ShardMgr.GetShard(&p.GetShardRequest{
		ShardID: shardID,
	})

	if err != nil {
		return nil, err
	}

	return response.ShardInfo, nil
}

// UpdateShard is a utility method to update the shard using persistence layer
func (s *TestBase) UpdateShard(updatedInfo *pblobs.ShardInfo, previousRangeID int64) error {
	return s.ShardMgr.UpdateShard(&p.UpdateShardRequest{
		ShardInfo:       updatedInfo,
		PreviousRangeID: previousRangeID,
	})
}

// CreateWorkflowExecutionWithBranchToken test util function
func (s *TestBase) CreateWorkflowExecutionWithBranchToken(domainID string, workflowExecution commonproto.WorkflowExecution, taskList,
	wType string, wTimeout int32, decisionTimeout int32, executionContext []byte, nextEventID int64, lastProcessedEventID int64,
	decisionScheduleID int64, branchToken []byte, timerTasks []p.Task) (*p.CreateWorkflowExecutionResponse, error) {
	response, err := s.ExecutionManager.CreateWorkflowExecution(&p.CreateWorkflowExecutionRequest{
		NewWorkflowSnapshot: p.WorkflowSnapshot{
			ExecutionInfo: &p.WorkflowExecutionInfo{
				CreateRequestID:             uuid.New(),
				DomainID:                    domainID,
				WorkflowID:                  workflowExecution.GetWorkflowId(),
				RunID:                       workflowExecution.GetRunId(),
				TaskList:                    taskList,
				WorkflowTypeName:            wType,
				WorkflowTimeout:             wTimeout,
				DecisionStartToCloseTimeout: decisionTimeout,
				ExecutionContext:            executionContext,
				State:                       p.WorkflowStateRunning,
				CloseStatus:                 p.WorkflowCloseStatusRunning,
				LastFirstEventID:            common.FirstEventID,
				NextEventID:                 nextEventID,
				LastProcessedEvent:          lastProcessedEventID,
				DecisionScheduleID:          decisionScheduleID,
				DecisionStartedID:           common.EmptyEventID,
				DecisionTimeout:             1,
				BranchToken:                 branchToken,
			},
			ExecutionStats: &p.ExecutionStats{},
			TransferTasks: []p.Task{
				&p.DecisionTask{
					TaskID:              s.GetNextSequenceNumber(),
					DomainID:            domainID,
					TaskList:            taskList,
					ScheduleID:          decisionScheduleID,
					VisibilityTimestamp: time.Now(),
				},
			},
			TimerTasks: timerTasks,
			Checksum:   testWorkflowChecksum,
		},
		RangeID: s.ShardInfo.RangeID,
	})

	return response, err
}

// CreateWorkflowExecution is a utility method to create workflow executions
func (s *TestBase) CreateWorkflowExecution(domainID string, workflowExecution commonproto.WorkflowExecution, taskList,
	wType string, wTimeout int32, decisionTimeout int32, executionContext []byte, nextEventID int64, lastProcessedEventID int64,
	decisionScheduleID int64, timerTasks []p.Task) (*p.CreateWorkflowExecutionResponse, error) {
	return s.CreateWorkflowExecutionWithBranchToken(domainID, workflowExecution, taskList, wType, wTimeout, decisionTimeout,
		executionContext, nextEventID, lastProcessedEventID, decisionScheduleID, nil, timerTasks)
}

// CreateWorkflowExecutionWithReplication is a utility method to create workflow executions
func (s *TestBase) CreateWorkflowExecutionWithReplication(domainID string, workflowExecution commonproto.WorkflowExecution,
	taskList, wType string, wTimeout int32, decisionTimeout int32, nextEventID int64,
	lastProcessedEventID int64, decisionScheduleID int64, state *p.ReplicationState, txTasks []p.Task) (*p.CreateWorkflowExecutionResponse, error) {
	var transferTasks []p.Task
	var replicationTasks []p.Task
	for _, task := range txTasks {
		switch t := task.(type) {
		case *p.DecisionTask, *p.ActivityTask, *p.CloseExecutionTask, *p.CancelExecutionTask, *p.StartChildExecutionTask, *p.SignalExecutionTask, *p.RecordWorkflowStartedTask:
			transferTasks = append(transferTasks, t)
		case *p.HistoryReplicationTask:
			replicationTasks = append(replicationTasks, t)
		default:
			panic("Unknown transfer task type.")
		}
	}

	transferTasks = append(transferTasks, &p.DecisionTask{
		TaskID:     s.GetNextSequenceNumber(),
		DomainID:   domainID,
		TaskList:   taskList,
		ScheduleID: decisionScheduleID,
	})
	response, err := s.ExecutionManager.CreateWorkflowExecution(&p.CreateWorkflowExecutionRequest{
		NewWorkflowSnapshot: p.WorkflowSnapshot{
			ExecutionInfo: &p.WorkflowExecutionInfo{
				CreateRequestID:             uuid.New(),
				DomainID:                    domainID,
				WorkflowID:                  workflowExecution.GetWorkflowId(),
				RunID:                       workflowExecution.GetRunId(),
				TaskList:                    taskList,
				WorkflowTypeName:            wType,
				WorkflowTimeout:             wTimeout,
				DecisionStartToCloseTimeout: decisionTimeout,
				State:                       p.WorkflowStateRunning,
				CloseStatus:                 p.WorkflowCloseStatusRunning,
				LastFirstEventID:            common.FirstEventID,
				NextEventID:                 nextEventID,
				LastProcessedEvent:          lastProcessedEventID,
				DecisionScheduleID:          decisionScheduleID,
				DecisionStartedID:           common.EmptyEventID,
				DecisionTimeout:             1,
			},
			ExecutionStats:   &p.ExecutionStats{},
			ReplicationState: state,
			TransferTasks:    transferTasks,
			ReplicationTasks: replicationTasks,
			Checksum:         testWorkflowChecksum,
		},
		RangeID: s.ShardInfo.RangeID,
	})

	return response, err
}

// CreateWorkflowExecutionManyTasks is a utility method to create workflow executions
func (s *TestBase) CreateWorkflowExecutionManyTasks(domainID string, workflowExecution commonproto.WorkflowExecution,
	taskList string, executionContext []byte, nextEventID int64, lastProcessedEventID int64,
	decisionScheduleIDs []int64, activityScheduleIDs []int64) (*p.CreateWorkflowExecutionResponse, error) {

	transferTasks := []p.Task{}
	for _, decisionScheduleID := range decisionScheduleIDs {
		transferTasks = append(transferTasks,
			&p.DecisionTask{
				TaskID:     s.GetNextSequenceNumber(),
				DomainID:   domainID,
				TaskList:   taskList,
				ScheduleID: int64(decisionScheduleID),
			})
	}

	for _, activityScheduleID := range activityScheduleIDs {
		transferTasks = append(transferTasks,
			&p.ActivityTask{
				TaskID:     s.GetNextSequenceNumber(),
				DomainID:   domainID,
				TaskList:   taskList,
				ScheduleID: int64(activityScheduleID),
			})
	}

	response, err := s.ExecutionManager.CreateWorkflowExecution(&p.CreateWorkflowExecutionRequest{
		NewWorkflowSnapshot: p.WorkflowSnapshot{
			ExecutionInfo: &p.WorkflowExecutionInfo{
				CreateRequestID:    uuid.New(),
				DomainID:           domainID,
				WorkflowID:         workflowExecution.GetWorkflowId(),
				RunID:              workflowExecution.GetRunId(),
				TaskList:           taskList,
				ExecutionContext:   executionContext,
				State:              p.WorkflowStateRunning,
				CloseStatus:        p.WorkflowCloseStatusRunning,
				LastFirstEventID:   common.FirstEventID,
				NextEventID:        nextEventID,
				LastProcessedEvent: lastProcessedEventID,
				DecisionScheduleID: common.EmptyEventID,
				DecisionStartedID:  common.EmptyEventID,
				DecisionTimeout:    1,
			},
			ExecutionStats: &p.ExecutionStats{},
			TransferTasks:  transferTasks,
			Checksum:       testWorkflowChecksum,
		},
		RangeID: s.ShardInfo.RangeID,
	})

	return response, err
}

// CreateChildWorkflowExecution is a utility method to create child workflow executions
func (s *TestBase) CreateChildWorkflowExecution(domainID string, workflowExecution commonproto.WorkflowExecution,
	parentDomainID string, parentExecution commonproto.WorkflowExecution, initiatedID int64, taskList, wType string,
	wTimeout int32, decisionTimeout int32, executionContext []byte, nextEventID int64, lastProcessedEventID int64,
	decisionScheduleID int64, timerTasks []p.Task) (*p.CreateWorkflowExecutionResponse, error) {
	response, err := s.ExecutionManager.CreateWorkflowExecution(&p.CreateWorkflowExecutionRequest{
		NewWorkflowSnapshot: p.WorkflowSnapshot{
			ExecutionInfo: &p.WorkflowExecutionInfo{
				CreateRequestID:             uuid.New(),
				DomainID:                    domainID,
				WorkflowID:                  workflowExecution.GetWorkflowId(),
				RunID:                       workflowExecution.GetRunId(),
				ParentDomainID:              parentDomainID,
				ParentWorkflowID:            parentExecution.GetWorkflowId(),
				ParentRunID:                 parentExecution.GetRunId(),
				InitiatedID:                 initiatedID,
				TaskList:                    taskList,
				WorkflowTypeName:            wType,
				WorkflowTimeout:             wTimeout,
				DecisionStartToCloseTimeout: decisionTimeout,
				ExecutionContext:            executionContext,
				State:                       p.WorkflowStateCreated,
				CloseStatus:                 p.WorkflowCloseStatusRunning,
				LastFirstEventID:            common.FirstEventID,
				NextEventID:                 nextEventID,
				LastProcessedEvent:          lastProcessedEventID,
				DecisionScheduleID:          decisionScheduleID,
				DecisionStartedID:           common.EmptyEventID,
				DecisionTimeout:             1,
			},
			ExecutionStats: &p.ExecutionStats{},
			TransferTasks: []p.Task{
				&p.DecisionTask{
					TaskID:     s.GetNextSequenceNumber(),
					DomainID:   domainID,
					TaskList:   taskList,
					ScheduleID: decisionScheduleID,
				},
			},
			TimerTasks: timerTasks,
		},
		RangeID: s.ShardInfo.RangeID,
	})

	return response, err
}

// GetWorkflowExecutionInfoWithStats is a utility method to retrieve execution info with size stats
func (s *TestBase) GetWorkflowExecutionInfoWithStats(domainID string, workflowExecution commonproto.WorkflowExecution) (
	*p.MutableStateStats, *p.WorkflowMutableState, error) {
	response, err := s.ExecutionManager.GetWorkflowExecution(&p.GetWorkflowExecutionRequest{
		DomainID:  domainID,
		Execution: workflowExecution,
	})
	if err != nil {
		return nil, nil, err
	}

	return response.MutableStateStats, response.State, nil
}

// GetWorkflowExecutionInfo is a utility method to retrieve execution info
func (s *TestBase) GetWorkflowExecutionInfo(domainID string, workflowExecution commonproto.WorkflowExecution) (
	*p.WorkflowMutableState, error) {
	response, err := s.ExecutionManager.GetWorkflowExecution(&p.GetWorkflowExecutionRequest{
		DomainID:  domainID,
		Execution: workflowExecution,
	})
	if err != nil {
		return nil, err
	}
	return response.State, nil
}

// GetCurrentWorkflowRunID returns the workflow run ID for the given params
func (s *TestBase) GetCurrentWorkflowRunID(domainID, workflowID string) (string, error) {
	response, err := s.ExecutionManager.GetCurrentExecution(&p.GetCurrentExecutionRequest{
		DomainID:   domainID,
		WorkflowID: workflowID,
	})

	if err != nil {
		return "", err
	}

	return response.RunID, nil
}

// ContinueAsNewExecution is a utility method to create workflow executions
func (s *TestBase) ContinueAsNewExecution(updatedInfo *p.WorkflowExecutionInfo, updatedStats *p.ExecutionStats, condition int64,
	newExecution commonproto.WorkflowExecution, nextEventID, decisionScheduleID int64,
	prevResetPoints *commonproto.ResetPoints) error {
	return s.ContinueAsNewExecutionWithReplication(
		updatedInfo, updatedStats, condition, newExecution, nextEventID, decisionScheduleID, prevResetPoints, nil, nil,
	)
}

// ContinueAsNewExecutionWithReplication is a utility method to create workflow executions
func (s *TestBase) ContinueAsNewExecutionWithReplication(updatedInfo *p.WorkflowExecutionInfo, updatedStats *p.ExecutionStats, condition int64,
	newExecution commonproto.WorkflowExecution, nextEventID, decisionScheduleID int64,
	prevResetPoints *commonproto.ResetPoints, beforeState *p.ReplicationState, afterState *p.ReplicationState) error {
	newdecisionTask := &p.DecisionTask{
		TaskID:     s.GetNextSequenceNumber(),
		DomainID:   updatedInfo.DomainID,
		TaskList:   updatedInfo.TaskList,
		ScheduleID: int64(decisionScheduleID),
	}

	req := &p.UpdateWorkflowExecutionRequest{
		UpdateWorkflowMutation: p.WorkflowMutation{
			ExecutionInfo:       updatedInfo,
			ExecutionStats:      updatedStats,
			TransferTasks:       []p.Task{newdecisionTask},
			TimerTasks:          nil,
			Condition:           condition,
			UpsertActivityInfos: nil,
			DeleteActivityInfos: nil,
			UpsertTimerInfos:    nil,
			DeleteTimerInfos:    nil,
			ReplicationState:    beforeState,
		},
		NewWorkflowSnapshot: &p.WorkflowSnapshot{
			ExecutionInfo: &p.WorkflowExecutionInfo{
				CreateRequestID:             uuid.New(),
				DomainID:                    updatedInfo.DomainID,
				WorkflowID:                  newExecution.GetWorkflowId(),
				RunID:                       newExecution.GetRunId(),
				TaskList:                    updatedInfo.TaskList,
				WorkflowTypeName:            updatedInfo.WorkflowTypeName,
				WorkflowTimeout:             updatedInfo.WorkflowTimeout,
				DecisionStartToCloseTimeout: updatedInfo.DecisionStartToCloseTimeout,
				ExecutionContext:            nil,
				State:                       updatedInfo.State,
				CloseStatus:                 updatedInfo.CloseStatus,
				LastFirstEventID:            common.FirstEventID,
				NextEventID:                 nextEventID,
				LastProcessedEvent:          common.EmptyEventID,
				DecisionScheduleID:          decisionScheduleID,
				DecisionStartedID:           common.EmptyEventID,
				DecisionTimeout:             1,
				AutoResetPoints:             prevResetPoints,
			},
			ExecutionStats:   updatedStats,
			ReplicationState: afterState,
			TransferTasks:    nil,
			TimerTasks:       nil,
		},
		RangeID:  s.ShardInfo.RangeID,
		Encoding: pickRandomEncoding(),
	}
	req.UpdateWorkflowMutation.ExecutionInfo.State = p.WorkflowStateCompleted
	req.UpdateWorkflowMutation.ExecutionInfo.CloseStatus = p.WorkflowCloseStatusContinuedAsNew
	_, err := s.ExecutionManager.UpdateWorkflowExecution(req)
	return err
}

// UpdateWorkflowExecution is a utility method to update workflow execution
func (s *TestBase) UpdateWorkflowExecution(updatedInfo *p.WorkflowExecutionInfo, updatedStats *p.ExecutionStats, updatedVersionHistories *p.VersionHistories,
	decisionScheduleIDs []int64, activityScheduleIDs []int64, condition int64, timerTasks []p.Task,
	upsertActivityInfos []*p.ActivityInfo, deleteActivityInfos []int64,
	upsertTimerInfos []*pblobs.TimerInfo, deleteTimerInfos []string) error {
	return s.UpdateWorkflowExecutionWithRangeID(updatedInfo, updatedStats, updatedVersionHistories, decisionScheduleIDs, activityScheduleIDs,
		s.ShardInfo.RangeID, condition, timerTasks, upsertActivityInfos, deleteActivityInfos,
		upsertTimerInfos, deleteTimerInfos, nil, nil, nil, nil,
		nil, nil, nil, "")
}

// UpdateWorkflowExecutionAndFinish is a utility method to update workflow execution
func (s *TestBase) UpdateWorkflowExecutionAndFinish(updatedInfo *p.WorkflowExecutionInfo, updatedStats *p.ExecutionStats, condition int64) error {
	transferTasks := []p.Task{}
	transferTasks = append(transferTasks, &p.CloseExecutionTask{TaskID: s.GetNextSequenceNumber()})
	_, err := s.ExecutionManager.UpdateWorkflowExecution(&p.UpdateWorkflowExecutionRequest{
		RangeID: s.ShardInfo.RangeID,
		UpdateWorkflowMutation: p.WorkflowMutation{
			ExecutionInfo:       updatedInfo,
			ExecutionStats:      updatedStats,
			TransferTasks:       transferTasks,
			TimerTasks:          nil,
			Condition:           condition,
			UpsertActivityInfos: nil,
			DeleteActivityInfos: nil,
			UpsertTimerInfos:    nil,
			DeleteTimerInfos:    nil,
		},
		Encoding: pickRandomEncoding(),
	})
	return err
}

// UpsertChildExecutionsState is a utility method to update mutable state of workflow execution
func (s *TestBase) UpsertChildExecutionsState(updatedInfo *p.WorkflowExecutionInfo, updatedStats *p.ExecutionStats, updatedVersionHistories *p.VersionHistories,
	condition int64, upsertChildInfos []*p.ChildExecutionInfo) error {
	return s.UpdateWorkflowExecutionWithRangeID(updatedInfo, updatedStats, updatedVersionHistories, nil, nil,
		s.ShardInfo.RangeID, condition, nil, nil, nil,
		nil, nil, upsertChildInfos, nil, nil, nil,
		nil, nil, nil, "")
}

// UpsertRequestCancelState is a utility method to update mutable state of workflow execution
func (s *TestBase) UpsertRequestCancelState(updatedInfo *p.WorkflowExecutionInfo, updatedStats *p.ExecutionStats, updatedVersionHistories *p.VersionHistories,
	condition int64, upsertCancelInfos []*pblobs.RequestCancelInfo) error {
	return s.UpdateWorkflowExecutionWithRangeID(updatedInfo, updatedStats, updatedVersionHistories, nil, nil,
		s.ShardInfo.RangeID, condition, nil, nil, nil,
		nil, nil, nil, nil, upsertCancelInfos, nil,
		nil, nil, nil, "")
}

// UpsertSignalInfoState is a utility method to update mutable state of workflow execution
func (s *TestBase) UpsertSignalInfoState(updatedInfo *p.WorkflowExecutionInfo, updatedStats *p.ExecutionStats, updatedVersionHistories *p.VersionHistories,
	condition int64, upsertSignalInfos []*pblobs.SignalInfo) error {
	return s.UpdateWorkflowExecutionWithRangeID(updatedInfo, updatedStats, updatedVersionHistories, nil, nil,
		s.ShardInfo.RangeID, condition, nil, nil, nil,
		nil, nil, nil, nil, nil, nil,
		upsertSignalInfos, nil, nil, "")
}

// UpsertSignalsRequestedState is a utility method to update mutable state of workflow execution
func (s *TestBase) UpsertSignalsRequestedState(updatedInfo *p.WorkflowExecutionInfo, updatedStats *p.ExecutionStats, updatedVersionHistories *p.VersionHistories,
	condition int64, upsertSignalsRequested []string) error {
	return s.UpdateWorkflowExecutionWithRangeID(updatedInfo, updatedStats, updatedVersionHistories, nil, nil,
		s.ShardInfo.RangeID, condition, nil, nil, nil,
		nil, nil, nil, nil, nil, nil,
		nil, nil, upsertSignalsRequested, "")
}

// DeleteChildExecutionsState is a utility method to delete child execution from mutable state
func (s *TestBase) DeleteChildExecutionsState(updatedInfo *p.WorkflowExecutionInfo, updatedStats *p.ExecutionStats, updatedVersionHistories *p.VersionHistories,
	condition int64, deleteChildInfo int64) error {
	return s.UpdateWorkflowExecutionWithRangeID(updatedInfo, updatedStats, updatedVersionHistories, nil, nil,
		s.ShardInfo.RangeID, condition, nil, nil, nil,
		nil, nil, nil, &deleteChildInfo, nil, nil,
		nil, nil, nil, "")
}

// DeleteCancelState is a utility method to delete request cancel state from mutable state
func (s *TestBase) DeleteCancelState(updatedInfo *p.WorkflowExecutionInfo, updatedStats *p.ExecutionStats, updatedVersionHistories *p.VersionHistories,
	condition int64, deleteCancelInfo int64) error {
	return s.UpdateWorkflowExecutionWithRangeID(updatedInfo, updatedStats, updatedVersionHistories, nil, nil,
		s.ShardInfo.RangeID, condition, nil, nil, nil,
		nil, nil, nil, nil, nil, &deleteCancelInfo,
		nil, nil, nil, "")
}

// DeleteSignalState is a utility method to delete request cancel state from mutable state
func (s *TestBase) DeleteSignalState(updatedInfo *p.WorkflowExecutionInfo, updatedStats *p.ExecutionStats, updatedVersionHistories *p.VersionHistories,
	condition int64, deleteSignalInfo int64) error {
	return s.UpdateWorkflowExecutionWithRangeID(updatedInfo, updatedStats, updatedVersionHistories, nil, nil,
		s.ShardInfo.RangeID, condition, nil, nil, nil,
		nil, nil, nil, nil, nil, nil,
		nil, &deleteSignalInfo, nil, "")
}

// DeleteSignalsRequestedState is a utility method to delete mutable state of workflow execution
func (s *TestBase) DeleteSignalsRequestedState(updatedInfo *p.WorkflowExecutionInfo, updatedStats *p.ExecutionStats, updatedVersionHistories *p.VersionHistories,
	condition int64, deleteSignalsRequestedID string) error {
	return s.UpdateWorkflowExecutionWithRangeID(updatedInfo, updatedStats, updatedVersionHistories, nil, nil,
		s.ShardInfo.RangeID, condition, nil, nil, nil,
		nil, nil, nil, nil, nil, nil,
		nil, nil, nil, deleteSignalsRequestedID)
}

// UpdateWorklowStateAndReplication is a utility method to update workflow execution
func (s *TestBase) UpdateWorklowStateAndReplication(updatedInfo *p.WorkflowExecutionInfo, updatedStats *p.ExecutionStats,
	updatedReplicationState *p.ReplicationState, updatedVersionHistories *p.VersionHistories,
	condition int64, txTasks []p.Task) error {
	return s.UpdateWorkflowExecutionWithReplication(updatedInfo, updatedStats, updatedReplicationState, updatedVersionHistories, nil, nil,
		s.ShardInfo.RangeID, condition, nil, txTasks, nil, nil, nil, nil, nil, nil, nil, nil, nil, nil, nil, "",
	)
}

// UpdateWorkflowExecutionWithRangeID is a utility method to update workflow execution
func (s *TestBase) UpdateWorkflowExecutionWithRangeID(updatedInfo *p.WorkflowExecutionInfo, updatedStats *p.ExecutionStats, updatedVersionHistories *p.VersionHistories,
	decisionScheduleIDs []int64, activityScheduleIDs []int64, rangeID, condition int64, timerTasks []p.Task,
	upsertActivityInfos []*p.ActivityInfo, deleteActivityInfos []int64, upsertTimerInfos []*pblobs.TimerInfo,
	deleteTimerInfos []string, upsertChildInfos []*p.ChildExecutionInfo, deleteChildInfo *int64,
	upsertCancelInfos []*pblobs.RequestCancelInfo, deleteCancelInfo *int64,
	upsertSignalInfos []*pblobs.SignalInfo, deleteSignalInfo *int64,
	upsertSignalRequestedIDs []string, deleteSignalRequestedID string) error {
	return s.UpdateWorkflowExecutionWithReplication(updatedInfo, updatedStats, nil, updatedVersionHistories, decisionScheduleIDs, activityScheduleIDs, rangeID,
		condition, timerTasks, []p.Task{}, upsertActivityInfos, deleteActivityInfos, upsertTimerInfos, deleteTimerInfos,
		upsertChildInfos, deleteChildInfo, upsertCancelInfos, deleteCancelInfo, upsertSignalInfos, deleteSignalInfo,
		upsertSignalRequestedIDs, deleteSignalRequestedID)
}

// UpdateWorkflowExecutionWithReplication is a utility method to update workflow execution
func (s *TestBase) UpdateWorkflowExecutionWithReplication(updatedInfo *p.WorkflowExecutionInfo, updatedStats *p.ExecutionStats,
	updatedReplicationState *p.ReplicationState, updatedVersionHistories *p.VersionHistories, decisionScheduleIDs []int64, activityScheduleIDs []int64, rangeID,
	condition int64, timerTasks []p.Task, txTasks []p.Task, upsertActivityInfos []*p.ActivityInfo,
	deleteActivityInfos []int64, upsertTimerInfos []*pblobs.TimerInfo, deleteTimerInfos []string,
	upsertChildInfos []*p.ChildExecutionInfo, deleteChildInfo *int64, upsertCancelInfos []*pblobs.RequestCancelInfo,
	deleteCancelInfo *int64, upsertSignalInfos []*pblobs.SignalInfo, deleteSignalInfo *int64, upsertSignalRequestedIDs []string,
	deleteSignalRequestedID string) error {
	var transferTasks []p.Task
	var replicationTasks []p.Task
	for _, task := range txTasks {
		switch t := task.(type) {
		case *p.DecisionTask, *p.ActivityTask, *p.CloseExecutionTask, *p.CancelExecutionTask, *p.StartChildExecutionTask, *p.SignalExecutionTask, *p.RecordWorkflowStartedTask:
			transferTasks = append(transferTasks, t)
		case *p.HistoryReplicationTask, *p.SyncActivityTask:
			replicationTasks = append(replicationTasks, t)
		default:
			panic("Unknown transfer task type.")
		}
	}
	for _, decisionScheduleID := range decisionScheduleIDs {
		transferTasks = append(transferTasks, &p.DecisionTask{
			TaskID:     s.GetNextSequenceNumber(),
			DomainID:   updatedInfo.DomainID,
			TaskList:   updatedInfo.TaskList,
			ScheduleID: int64(decisionScheduleID)})
	}

	for _, activityScheduleID := range activityScheduleIDs {
		transferTasks = append(transferTasks, &p.ActivityTask{
			TaskID:     s.GetNextSequenceNumber(),
			DomainID:   updatedInfo.DomainID,
			TaskList:   updatedInfo.TaskList,
			ScheduleID: int64(activityScheduleID)})
	}
	_, err := s.ExecutionManager.UpdateWorkflowExecution(&p.UpdateWorkflowExecutionRequest{
		RangeID: rangeID,
		UpdateWorkflowMutation: p.WorkflowMutation{
			ExecutionInfo:    updatedInfo,
			ExecutionStats:   updatedStats,
			ReplicationState: updatedReplicationState,
			VersionHistories: updatedVersionHistories,

			UpsertActivityInfos:       upsertActivityInfos,
			DeleteActivityInfos:       deleteActivityInfos,
			UpsertTimerInfos:          upsertTimerInfos,
			DeleteTimerInfos:          deleteTimerInfos,
			UpsertChildExecutionInfos: upsertChildInfos,
			DeleteChildExecutionInfo:  deleteChildInfo,
			UpsertRequestCancelInfos:  upsertCancelInfos,
			DeleteRequestCancelInfo:   deleteCancelInfo,
			UpsertSignalInfos:         upsertSignalInfos,
			DeleteSignalInfo:          deleteSignalInfo,
			UpsertSignalRequestedIDs:  upsertSignalRequestedIDs,
			DeleteSignalRequestedID:   deleteSignalRequestedID,

			TransferTasks:    transferTasks,
			ReplicationTasks: replicationTasks,
			TimerTasks:       timerTasks,

			Condition: condition,
			Checksum:  testWorkflowChecksum,
		},
		Encoding: pickRandomEncoding(),
	})
	return err
}

// UpdateWorkflowExecutionWithTransferTasks is a utility method to update workflow execution
func (s *TestBase) UpdateWorkflowExecutionWithTransferTasks(
	updatedInfo *p.WorkflowExecutionInfo, updatedStats *p.ExecutionStats, condition int64, transferTasks []p.Task, upsertActivityInfo []*p.ActivityInfo) error {
	_, err := s.ExecutionManager.UpdateWorkflowExecution(&p.UpdateWorkflowExecutionRequest{
		UpdateWorkflowMutation: p.WorkflowMutation{
			ExecutionInfo:       updatedInfo,
			ExecutionStats:      updatedStats,
			TransferTasks:       transferTasks,
			Condition:           condition,
			UpsertActivityInfos: upsertActivityInfo,
		},
		RangeID:  s.ShardInfo.RangeID,
		Encoding: pickRandomEncoding(),
	})
	return err
}

// UpdateWorkflowExecutionForChildExecutionsInitiated is a utility method to update workflow execution
func (s *TestBase) UpdateWorkflowExecutionForChildExecutionsInitiated(
	updatedInfo *p.WorkflowExecutionInfo, updatedStats *p.ExecutionStats, condition int64, transferTasks []p.Task, childInfos []*p.ChildExecutionInfo) error {
	_, err := s.ExecutionManager.UpdateWorkflowExecution(&p.UpdateWorkflowExecutionRequest{
		UpdateWorkflowMutation: p.WorkflowMutation{
			ExecutionInfo:             updatedInfo,
			ExecutionStats:            updatedStats,
			TransferTasks:             transferTasks,
			Condition:                 condition,
			UpsertChildExecutionInfos: childInfos,
		},
		RangeID:  s.ShardInfo.RangeID,
		Encoding: pickRandomEncoding(),
	})
	return err
}

// UpdateWorkflowExecutionForRequestCancel is a utility method to update workflow execution
func (s *TestBase) UpdateWorkflowExecutionForRequestCancel(
	updatedInfo *p.WorkflowExecutionInfo, updatedStats *p.ExecutionStats, condition int64, transferTasks []p.Task,
	upsertRequestCancelInfo []*pblobs.RequestCancelInfo) error {
	_, err := s.ExecutionManager.UpdateWorkflowExecution(&p.UpdateWorkflowExecutionRequest{
		UpdateWorkflowMutation: p.WorkflowMutation{
			ExecutionInfo:            updatedInfo,
			ExecutionStats:           updatedStats,
			TransferTasks:            transferTasks,
			Condition:                condition,
			UpsertRequestCancelInfos: upsertRequestCancelInfo,
		},
		RangeID:  s.ShardInfo.RangeID,
		Encoding: pickRandomEncoding(),
	})
	return err
}

// UpdateWorkflowExecutionForSignal is a utility method to update workflow execution
func (s *TestBase) UpdateWorkflowExecutionForSignal(
	updatedInfo *p.WorkflowExecutionInfo, updatedStats *p.ExecutionStats, condition int64, transferTasks []p.Task,
	upsertSignalInfos []*pblobs.SignalInfo) error {
	_, err := s.ExecutionManager.UpdateWorkflowExecution(&p.UpdateWorkflowExecutionRequest{
		UpdateWorkflowMutation: p.WorkflowMutation{
			ExecutionInfo:     updatedInfo,
			ExecutionStats:    updatedStats,
			TransferTasks:     transferTasks,
			Condition:         condition,
			UpsertSignalInfos: upsertSignalInfos,
		},
		RangeID:  s.ShardInfo.RangeID,
		Encoding: pickRandomEncoding(),
	})
	return err
}

// UpdateWorkflowExecutionForBufferEvents is a utility method to update workflow execution
func (s *TestBase) UpdateWorkflowExecutionForBufferEvents(
	updatedInfo *p.WorkflowExecutionInfo, updatedStats *p.ExecutionStats, rState *p.ReplicationState, condition int64,
	bufferEvents []*commonproto.HistoryEvent, clearBufferedEvents bool) error {
	_, err := s.ExecutionManager.UpdateWorkflowExecution(&p.UpdateWorkflowExecutionRequest{
		UpdateWorkflowMutation: p.WorkflowMutation{
			ExecutionInfo:       updatedInfo,
			ExecutionStats:      updatedStats,
			ReplicationState:    rState,
			NewBufferedEvents:   bufferEvents,
			Condition:           condition,
			ClearBufferedEvents: clearBufferedEvents,
		},
		RangeID:  s.ShardInfo.RangeID,
		Encoding: pickRandomEncoding(),
	})
	return err
}

// UpdateAllMutableState is a utility method to update workflow execution
func (s *TestBase) UpdateAllMutableState(updatedMutableState *p.WorkflowMutableState, condition int64) error {
	var aInfos []*p.ActivityInfo
	for _, ai := range updatedMutableState.ActivityInfos {
		aInfos = append(aInfos, ai)
	}

	var tInfos []*pblobs.TimerInfo
	for _, ti := range updatedMutableState.TimerInfos {
		tInfos = append(tInfos, ti)
	}

	var cInfos []*p.ChildExecutionInfo
	for _, ci := range updatedMutableState.ChildExecutionInfos {
		cInfos = append(cInfos, ci)
	}

	var rcInfos []*pblobs.RequestCancelInfo
	for _, rci := range updatedMutableState.RequestCancelInfos {
		rcInfos = append(rcInfos, rci)
	}

	var sInfos []*pblobs.SignalInfo
	for _, si := range updatedMutableState.SignalInfos {
		sInfos = append(sInfos, si)
	}

	var srIDs []string
	for id := range updatedMutableState.SignalRequestedIDs {
		srIDs = append(srIDs, id)
	}
	_, err := s.ExecutionManager.UpdateWorkflowExecution(&p.UpdateWorkflowExecutionRequest{
		RangeID: s.ShardInfo.RangeID,
		UpdateWorkflowMutation: p.WorkflowMutation{
			ExecutionInfo:             updatedMutableState.ExecutionInfo,
			ExecutionStats:            updatedMutableState.ExecutionStats,
			ReplicationState:          updatedMutableState.ReplicationState,
			Condition:                 condition,
			UpsertActivityInfos:       aInfos,
			UpsertTimerInfos:          tInfos,
			UpsertChildExecutionInfos: cInfos,
			UpsertRequestCancelInfos:  rcInfos,
			UpsertSignalInfos:         sInfos,
			UpsertSignalRequestedIDs:  srIDs,
		},
		Encoding: pickRandomEncoding(),
	})
	return err
}

// ConflictResolveWorkflowExecution is  utility method to reset mutable state
func (s *TestBase) ConflictResolveWorkflowExecution(prevRunID string, prevLastWriteVersion int64, prevState int,
	info *p.WorkflowExecutionInfo, stats *p.ExecutionStats, replicationState *p.ReplicationState, nextEventID int64,
	activityInfos []*p.ActivityInfo, timerInfos []*pblobs.TimerInfo, childExecutionInfos []*p.ChildExecutionInfo,
	requestCancelInfos []*pblobs.RequestCancelInfo, signalInfos []*pblobs.SignalInfo, ids []string) error {
	return s.ExecutionManager.ConflictResolveWorkflowExecution(&p.ConflictResolveWorkflowExecutionRequest{
		RangeID: s.ShardInfo.RangeID,
		CurrentWorkflowCAS: &p.CurrentWorkflowCAS{
			PrevRunID:            prevRunID,
			PrevLastWriteVersion: prevLastWriteVersion,
			PrevState:            prevState,
		},
		ResetWorkflowSnapshot: p.WorkflowSnapshot{
			ExecutionInfo:       info,
			ExecutionStats:      stats,
			ReplicationState:    replicationState,
			Condition:           nextEventID,
			ActivityInfos:       activityInfos,
			TimerInfos:          timerInfos,
			ChildExecutionInfos: childExecutionInfos,
			RequestCancelInfos:  requestCancelInfos,
			SignalInfos:         signalInfos,
			SignalRequestedIDs:  ids,
			Checksum:            testWorkflowChecksum,
		},
		Encoding: pickRandomEncoding(),
	})
}

// ResetWorkflowExecution is  utility method to reset WF
func (s *TestBase) ResetWorkflowExecution(condition int64, info *p.WorkflowExecutionInfo,
	executionStats *p.ExecutionStats, replicationState *p.ReplicationState,
	activityInfos []*p.ActivityInfo, timerInfos []*pblobs.TimerInfo, childExecutionInfos []*p.ChildExecutionInfo,
	requestCancelInfos []*pblobs.RequestCancelInfo, signalInfos []*pblobs.SignalInfo, ids []string, trasTasks, timerTasks, replTasks []p.Task,
	updateCurr bool, currInfo *p.WorkflowExecutionInfo, currExecutionStats *p.ExecutionStats, currReplicationState *p.ReplicationState,
	currTrasTasks, currTimerTasks []p.Task, forkRunID string, forkRunNextEventID int64) error {

	req := &p.ResetWorkflowExecutionRequest{
		RangeID: s.ShardInfo.RangeID,

		BaseRunID:          forkRunID,
		BaseRunNextEventID: forkRunNextEventID,

		CurrentRunID:          currInfo.RunID,
		CurrentRunNextEventID: condition,

		CurrentWorkflowMutation: nil,

		NewWorkflowSnapshot: p.WorkflowSnapshot{
			ExecutionInfo:    info,
			ExecutionStats:   executionStats,
			ReplicationState: replicationState,

			ActivityInfos:       activityInfos,
			TimerInfos:          timerInfos,
			ChildExecutionInfos: childExecutionInfos,
			RequestCancelInfos:  requestCancelInfos,
			SignalInfos:         signalInfos,
			SignalRequestedIDs:  ids,

			TransferTasks:    trasTasks,
			ReplicationTasks: replTasks,
			TimerTasks:       timerTasks,
		},
		Encoding: pickRandomEncoding(),
	}

	if updateCurr {
		req.CurrentWorkflowMutation = &p.WorkflowMutation{
			ExecutionInfo:    currInfo,
			ExecutionStats:   currExecutionStats,
			ReplicationState: currReplicationState,

			TransferTasks: currTrasTasks,
			TimerTasks:    currTimerTasks,

			Condition: condition,
		}
	}

	return s.ExecutionManager.ResetWorkflowExecution(req)
}

// DeleteWorkflowExecution is a utility method to delete a workflow execution
func (s *TestBase) DeleteWorkflowExecution(info *p.WorkflowExecutionInfo) error {
	return s.ExecutionManager.DeleteWorkflowExecution(&p.DeleteWorkflowExecutionRequest{
		DomainID:   info.DomainID,
		WorkflowID: info.WorkflowID,
		RunID:      info.RunID,
	})
}

// DeleteCurrentWorkflowExecution is a utility method to delete the workflow current execution
func (s *TestBase) DeleteCurrentWorkflowExecution(info *p.WorkflowExecutionInfo) error {
	return s.ExecutionManager.DeleteCurrentWorkflowExecution(&p.DeleteCurrentWorkflowExecutionRequest{
		DomainID:   info.DomainID,
		WorkflowID: info.WorkflowID,
		RunID:      info.RunID,
	})
}

// GetTransferTasks is a utility method to get tasks from transfer task queue
func (s *TestBase) GetTransferTasks(batchSize int, getAll bool) ([]*pblobs.TransferTaskInfo, error) {
	result := []*pblobs.TransferTaskInfo{}
	var token []byte

Loop:
	for {
		response, err := s.ExecutionManager.GetTransferTasks(&p.GetTransferTasksRequest{
			ReadLevel:     s.GetTransferReadLevel(),
			MaxReadLevel:  int64(math.MaxInt64),
			BatchSize:     batchSize,
			NextPageToken: token,
		})
		if err != nil {
			return nil, err
		}

		token = response.NextPageToken
		result = append(result, response.Tasks...)
		if len(token) == 0 || !getAll {
			break Loop
		}
	}

	for _, task := range result {
		atomic.StoreInt64(&s.ReadLevel, task.TaskID)
	}

	return result, nil
}

// GetReplicationTasks is a utility method to get tasks from replication task queue
func (s *TestBase) GetReplicationTasks(batchSize int, getAll bool) ([]*pblobs.ReplicationTaskInfo, error) {
	result := []*pblobs.ReplicationTaskInfo{}
	var token []byte

Loop:
	for {
		response, err := s.ExecutionManager.GetReplicationTasks(&p.GetReplicationTasksRequest{
			ReadLevel:     s.GetReplicationReadLevel(),
			MaxReadLevel:  int64(math.MaxInt64),
			BatchSize:     batchSize,
			NextPageToken: token,
		})
		if err != nil {
			return nil, err
		}

		token = response.NextPageToken
		result = append(result, response.Tasks...)
		if len(token) == 0 || !getAll {
			break Loop
		}
	}

	for _, task := range result {
		atomic.StoreInt64(&s.ReplicationReadLevel, task.TaskID)
	}

	return result, nil
}

// RangeCompleteReplicationTask is a utility method to complete a range of replication tasks
func (s *TestBase) RangeCompleteReplicationTask(inclusiveEndTaskID int64) error {
	return s.ExecutionManager.RangeCompleteReplicationTask(&p.RangeCompleteReplicationTaskRequest{
		InclusiveEndTaskID: inclusiveEndTaskID,
	})
}

// PutReplicationTaskToDLQ is a utility method to insert a replication task info
func (s *TestBase) PutReplicationTaskToDLQ(
	sourceCluster string,
	taskInfo *pblobs.ReplicationTaskInfo,
) error {

	return s.ExecutionManager.PutReplicationTaskToDLQ(&p.PutReplicationTaskToDLQRequest{
		SourceClusterName: sourceCluster,
		TaskInfo:          taskInfo,
	})
}

// GetReplicationTasksFromDLQ is a utility method to read replication task info
func (s *TestBase) GetReplicationTasksFromDLQ(
	sourceCluster string,
	readLevel int64,
	maxReadLevel int64,
	pageSize int,
	pageToken []byte,
) (*p.GetReplicationTasksFromDLQResponse, error) {

	return s.ExecutionManager.GetReplicationTasksFromDLQ(&p.GetReplicationTasksFromDLQRequest{
		SourceClusterName: sourceCluster,
		GetReplicationTasksRequest: p.GetReplicationTasksRequest{
			ReadLevel:     readLevel,
			MaxReadLevel:  maxReadLevel,
			BatchSize:     pageSize,
			NextPageToken: pageToken,
		},
	})
}

// DeleteReplicationTaskFromDLQ is a utility method to delete a replication task info
func (s *TestBase) DeleteReplicationTaskFromDLQ(
	sourceCluster string,
	taskID int64,
) error {

	return s.ExecutionManager.DeleteReplicationTaskFromDLQ(&p.DeleteReplicationTaskFromDLQRequest{
		SourceClusterName: sourceCluster,
		TaskID:            taskID,
	})
}

// RangeDeleteReplicationTaskFromDLQ is a utility method to delete  replication task info
func (s *TestBase) RangeDeleteReplicationTaskFromDLQ(
	sourceCluster string,
	beginTaskID int64,
	endTaskID int64,
) error {

	return s.ExecutionManager.RangeDeleteReplicationTaskFromDLQ(&p.RangeDeleteReplicationTaskFromDLQRequest{
		SourceClusterName:    sourceCluster,
		ExclusiveBeginTaskID: beginTaskID,
		InclusiveEndTaskID:   endTaskID,
	})
}

// CompleteTransferTask is a utility method to complete a transfer task
func (s *TestBase) CompleteTransferTask(taskID int64) error {

	return s.ExecutionManager.CompleteTransferTask(&p.CompleteTransferTaskRequest{
		TaskID: taskID,
	})
}

// RangeCompleteTransferTask is a utility method to complete a range of transfer tasks
func (s *TestBase) RangeCompleteTransferTask(exclusiveBeginTaskID int64, inclusiveEndTaskID int64) error {
	return s.ExecutionManager.RangeCompleteTransferTask(&p.RangeCompleteTransferTaskRequest{
		ExclusiveBeginTaskID: exclusiveBeginTaskID,
		InclusiveEndTaskID:   inclusiveEndTaskID,
	})
}

// CompleteReplicationTask is a utility method to complete a replication task
func (s *TestBase) CompleteReplicationTask(taskID int64) error {

	return s.ExecutionManager.CompleteReplicationTask(&p.CompleteReplicationTaskRequest{
		TaskID: taskID,
	})
}

// GetTimerIndexTasks is a utility method to get tasks from transfer task queue
func (s *TestBase) GetTimerIndexTasks(batchSize int, getAll bool) ([]*pblobs.TimerTaskInfo, error) {
	result := []*pblobs.TimerTaskInfo{}
	var token []byte

Loop:
	for {
		response, err := s.ExecutionManager.GetTimerIndexTasks(&p.GetTimerIndexTasksRequest{
			MinTimestamp:  time.Time{},
			MaxTimestamp:  time.Unix(0, math.MaxInt64),
			BatchSize:     batchSize,
			NextPageToken: token,
		})
		if err != nil {
			return nil, err
		}

		token = response.NextPageToken
		result = append(result, response.Timers...)
		if len(token) == 0 || !getAll {
			break Loop
		}
	}

	return result, nil
}

// CompleteTimerTask is a utility method to complete a timer task
func (s *TestBase) CompleteTimerTask(ts time.Time, taskID int64) error {
	return s.ExecutionManager.CompleteTimerTask(&p.CompleteTimerTaskRequest{
		VisibilityTimestamp: ts,
		TaskID:              taskID,
	})
}

func (s *TestBase) CompleteTimerTaskProto(ts *types.Timestamp, taskID int64) error {
	t, err := types.TimestampFromProto(ts)
	if err != nil {
		return err
	}
	return s.CompleteTimerTask(t, taskID)
}

// RangeCompleteTimerTask is a utility method to complete a range of timer tasks
func (s *TestBase) RangeCompleteTimerTask(inclusiveBeginTimestamp time.Time, exclusiveEndTimestamp time.Time) error {
	return s.ExecutionManager.RangeCompleteTimerTask(&p.RangeCompleteTimerTaskRequest{
		InclusiveBeginTimestamp: inclusiveBeginTimestamp,
		ExclusiveEndTimestamp:   exclusiveEndTimestamp,
	})
}

// CreateDecisionTask is a utility method to create a task
func (s *TestBase) CreateDecisionTask(domainID primitives.UUID, workflowExecution commonproto.WorkflowExecution, taskList string,
	decisionScheduleID int64) (int64, error) {
	leaseResponse, err := s.TaskMgr.LeaseTaskList(&p.LeaseTaskListRequest{
		DomainID: domainID,
		TaskList: taskList,
		TaskType: p.TaskListTypeDecision,
	})
	if err != nil {
		return 0, err
	}

	taskID := s.GetNextSequenceNumber()
	tasks := []*pblobs.AllocatedTaskInfo{
		{
			TaskID: taskID,
			Data: &pblobs.TaskInfo{
				DomainID:    domainID,
				WorkflowID:  workflowExecution.WorkflowId,
				RunID:       primitives.MustParseUUID(workflowExecution.RunId),
				ScheduleID:  decisionScheduleID,
				CreatedTime: types.TimestampNow(),
			},
		},
	}

	_, err = s.TaskMgr.CreateTasks(&p.CreateTasksRequest{
		TaskListInfo: leaseResponse.TaskListInfo,
		Tasks:        tasks,
	})

	if err != nil {
		return 0, err
	}

	return taskID, err
}

// CreateActivityTasks is a utility method to create tasks
func (s *TestBase) CreateActivityTasks(domainID primitives.UUID, workflowExecution commonproto.WorkflowExecution,
	activities map[int64]string) ([]int64, error) {

	taskLists := make(map[string]*p.PersistedTaskListInfo)
	for _, tl := range activities {
		_, ok := taskLists[tl]
		if !ok {
			resp, err := s.TaskMgr.LeaseTaskList(
				&p.LeaseTaskListRequest{DomainID: domainID, TaskList: tl, TaskType: p.TaskListTypeActivity})
			if err != nil {
				return []int64{}, err
			}
			taskLists[tl] = resp.TaskListInfo
		}
	}

	var taskIDs []int64
	for activityScheduleID, taskList := range activities {
		taskID := s.GetNextSequenceNumber()
		tasks := []*pblobs.AllocatedTaskInfo{
			{
				Data: &pblobs.TaskInfo{
					DomainID:    domainID,
					WorkflowID:  workflowExecution.WorkflowId,
					RunID:       primitives.MustParseUUID(workflowExecution.RunId),
					ScheduleID:  activityScheduleID,
					Expiry:      timestamp.TimestampNowAddSeconds(defaultScheduleToStartTimeout).ToProto(),
					CreatedTime: types.TimestampNow(),
				},
				TaskID: taskID,
			},
		}
		_, err := s.TaskMgr.CreateTasks(&p.CreateTasksRequest{
			TaskListInfo: taskLists[taskList],
			Tasks:        tasks,
		})
		if err != nil {
			return nil, err
		}
		taskIDs = append(taskIDs, taskID)
	}

	return taskIDs, nil
}

// GetTasks is a utility method to get tasks from persistence
func (s *TestBase) GetTasks(domainID primitives.UUID, taskList string, taskType int32, batchSize int) (*p.GetTasksResponse, error) {
	response, err := s.TaskMgr.GetTasks(&p.GetTasksRequest{
		DomainID:     domainID,
		TaskList:     taskList,
		TaskType:     taskType,
		BatchSize:    batchSize,
		MaxReadLevel: common.Int64Ptr(math.MaxInt64),
	})

	if err != nil {
		return nil, err
	}

	return &p.GetTasksResponse{Tasks: response.Tasks}, nil
}

// CompleteTask is a utility method to complete a task
func (s *TestBase) CompleteTask(domainID primitives.UUID, taskList string, taskType int32, taskID int64) error {
	return s.TaskMgr.CompleteTask(&p.CompleteTaskRequest{
		TaskList: &p.TaskListKey{
			DomainID: domainID,
			TaskType: taskType,
			Name:     taskList,
		},
		TaskID: taskID,
	})
}

// TearDownWorkflowStore to cleanup
func (s *TestBase) TearDownWorkflowStore() {
	s.ExecutionMgrFactory.Close()
	// TODO VisibilityMgr/Store is created with a separated code path, this is incorrect and may cause leaking connection
	// And Postgres requires all connection to be closed before dropping a database
	// https://github.com/uber/cadence/issues/2854
	// Remove the below line after the issue is fix
	s.VisibilityMgr.Close()

	s.DefaultTestCluster.TearDownTestDatabase()
}

// GetNextSequenceNumber generates a unique sequence number for can be used for transfer queue taskId
func (s *TestBase) GetNextSequenceNumber() int64 {
	taskID, _ := s.TaskIDGenerator.GenerateTransferTaskID()
	return taskID
}

// GetTransferReadLevel returns the current read level for shard
func (s *TestBase) GetTransferReadLevel() int64 {
	return atomic.LoadInt64(&s.ReadLevel)
}

// GetReplicationReadLevel returns the current read level for shard
func (s *TestBase) GetReplicationReadLevel() int64 {
	return atomic.LoadInt64(&s.ReplicationReadLevel)
}

// ClearTasks completes all transfer tasks and replication tasks
func (s *TestBase) ClearTasks() {
	s.ClearTransferQueue()
	s.ClearReplicationQueue()
}

// ClearTransferQueue completes all tasks in transfer queue
func (s *TestBase) ClearTransferQueue() {
	s.Logger.Info("Clearing transfer tasks", tag.ShardRangeID(s.ShardInfo.RangeID), tag.ReadLevel(s.GetTransferReadLevel()))
	tasks, err := s.GetTransferTasks(100, true)
	if err != nil {
		s.Logger.Fatal("Error during cleanup", tag.Error(err))
	}

	counter := 0
	for _, t := range tasks {
		s.Logger.Info("Deleting transfer task with ID", tag.TaskID(t.TaskID))
		s.NoError(s.CompleteTransferTask(t.TaskID))
		counter++
	}

	s.Logger.Info("Deleted transfer tasks.", tag.Counter(counter))
	atomic.StoreInt64(&s.ReadLevel, 0)
}

// ClearReplicationQueue completes all tasks in replication queue
func (s *TestBase) ClearReplicationQueue() {
	s.Logger.Info("Clearing replication tasks", tag.ShardRangeID(s.ShardInfo.RangeID), tag.ReadLevel(s.GetReplicationReadLevel()))
	tasks, err := s.GetReplicationTasks(100, true)
	if err != nil {
		s.Logger.Fatal("Error during cleanup", tag.Error(err))
	}

	counter := 0
	for _, t := range tasks {
		s.Logger.Info("Deleting replication task with ID", tag.TaskID(t.TaskID))
		s.NoError(s.CompleteReplicationTask(t.TaskID))
		counter++
	}

	s.Logger.Info("Deleted replication tasks.", tag.Counter(counter))
	atomic.StoreInt64(&s.ReplicationReadLevel, 0)
}

// EqualTimesWithPrecision assertion that two times are equal within precision
func (s *TestBase) EqualTimesWithPrecision(t1, t2 time.Time, precision time.Duration) {
	s.True(timeComparatorGo(t1, t2, precision),
		"Not equal: \n"+
			"expected: %s\n"+
			"actual  : %s%s", t1, t2,
	)
}

// EqualTimes assertion that two times are equal within two millisecond precision
func (s *TestBase) EqualTimes(t1, t2 time.Time) {
	s.EqualTimesWithPrecision(t1, t2, TimePrecision)
}

func (s *TestBase) validateTimeRange(t time.Time, expectedDuration time.Duration) bool {
	currentTime := time.Now()
	diff := time.Duration(currentTime.UnixNano() - t.UnixNano())
	if diff > expectedDuration {
		s.Logger.Info("Check Current time, Application time, Differenrce", tag.Timestamp(t), tag.CursorTimestamp(currentTime), tag.Number(int64(diff)))
		return false
	}
	return true
}

// GenerateTransferTaskID helper
func (g *TestTransferTaskIDGenerator) GenerateTransferTaskID() (int64, error) {
	return atomic.AddInt64(&g.seqNum, 1), nil
}

// Publish is a utility method to add messages to the queue
func (s *TestBase) Publish(
	message interface{},
) error {

	retryPolicy := backoff.NewExponentialRetryPolicy(100 * time.Millisecond)
	retryPolicy.SetBackoffCoefficient(1.5)
	retryPolicy.SetMaximumAttempts(5)

	return backoff.Retry(
		func() error {
			return s.DomainReplicationQueue.Publish(message)
		},
		retryPolicy,
		func(e error) bool {
			return common.IsPersistenceTransientError(e) || isMessageIDConflictError(e)
		})
}

func isMessageIDConflictError(err error) bool {
	_, ok := err.(*p.ConditionFailedError)
	return ok
}

// GetReplicationMessages is a utility method to get messages from the queue
func (s *TestBase) GetReplicationMessages(
	lastMessageID int,
	maxCount int,
) ([]*replication.ReplicationTask, int, error) {

	return s.DomainReplicationQueue.GetReplicationMessages(lastMessageID, maxCount)
}

// UpdateAckLevel updates replication queue ack level
func (s *TestBase) UpdateAckLevel(
	lastProcessedMessageID int,
	clusterName string,
) error {

	return s.DomainReplicationQueue.UpdateAckLevel(lastProcessedMessageID, clusterName)
}

// GetAckLevels returns replication queue ack levels
func (s *TestBase) GetAckLevels() (map[string]int, error) {
	return s.DomainReplicationQueue.GetAckLevels()
}

// PublishToDomainDLQ is a utility method to add messages to the domain DLQ
func (s *TestBase) PublishToDomainDLQ(
	message interface{},
) error {

	retryPolicy := backoff.NewExponentialRetryPolicy(100 * time.Millisecond)
	retryPolicy.SetBackoffCoefficient(1.5)
	retryPolicy.SetMaximumAttempts(5)

	return backoff.Retry(
		func() error {
			return s.DomainReplicationQueue.PublishToDLQ(message)
		},
		retryPolicy,
		func(e error) bool {
			return common.IsPersistenceTransientError(e) || isMessageIDConflictError(e)
		})
}

// GetMessagesFromDomainDLQ is a utility method to get messages from the domain DLQ
func (s *TestBase) GetMessagesFromDomainDLQ(
	firstMessageID int,
	lastMessageID int,
	pageSize int,
	pageToken []byte,
) ([]*replication.ReplicationTask, []byte, error) {

	return s.DomainReplicationQueue.GetMessagesFromDLQ(
		firstMessageID,
		lastMessageID,
		pageSize,
		pageToken,
	)
}

// UpdateDomainDLQAckLevel updates domain dlq ack level
func (s *TestBase) UpdateDomainDLQAckLevel(
	lastProcessedMessageID int,
) error {

	return s.DomainReplicationQueue.UpdateDLQAckLevel(lastProcessedMessageID)
}

// GetDomainDLQAckLevel returns domain dlq ack level
func (s *TestBase) GetDomainDLQAckLevel() (int, error) {
	return s.DomainReplicationQueue.GetDLQAckLevel()
}

// DeleteMessageFromDomainDLQ deletes one message from domain DLQ
func (s *TestBase) DeleteMessageFromDomainDLQ(
	messageID int,
) error {

	return s.DomainReplicationQueue.DeleteMessageFromDLQ(messageID)
}

// RangeDeleteMessagesFromDomainDLQ deletes messages from domain DLQ
func (s *TestBase) RangeDeleteMessagesFromDomainDLQ(
	firstMessageID int,
	lastMessageID int,
) error {

	return s.DomainReplicationQueue.RangeDeleteMessagesFromDLQ(firstMessageID, lastMessageID)
}

// GenerateTransferTaskIDs helper
func (g *TestTransferTaskIDGenerator) GenerateTransferTaskIDs(number int) ([]int64, error) {
	result := []int64{}
	for i := 0; i < number; i++ {
		id, err := g.GenerateTransferTaskID()
		if err != nil {
			return nil, err
		}
		result = append(result, id)
	}
	return result, nil
}

func randString(length int) string {
	const lowercaseSet = "abcdefghijklmnopqrstuvwxyz"
	b := make([]byte, length)
	for i := range b {
		b[i] = lowercaseSet[rand.Int63()%int64(len(lowercaseSet))]
	}
	return string(b)
}

// GenerateRandomDBName helper
// Format: MMDDHHMMSS_abc
func GenerateRandomDBName(n int) string {
	now := time.Now()
	rand.Seed(now.UnixNano())
	var prefix strings.Builder
	prefix.WriteString(now.Format("0102150405"))
	prefix.WriteRune('_')
	prefix.WriteString(randString(n))
	return prefix.String()
}

func pickRandomEncoding() common.EncodingType {
	// randomly pick json/thriftrw/empty as encoding type
	var encoding common.EncodingType
	i := rand.Intn(3)
	switch i {
	case 0:
		encoding = common.EncodingTypeJSON
	case 1:
		encoding = common.EncodingTypeThriftRW
	case 2:
		encoding = common.EncodingType("")
	}
	return encoding
}<|MERGE_RESOLUTION|>--- conflicted
+++ resolved
@@ -34,7 +34,6 @@
 	"github.com/stretchr/testify/suite"
 	"github.com/uber-go/tally"
 
-<<<<<<< HEAD
 	pblobs "github.com/temporalio/temporal/.gen/proto/persistenceblobs"
 	"github.com/temporalio/temporal/.gen/proto/replication"
 	"github.com/temporalio/temporal/common"
@@ -43,6 +42,7 @@
 	"github.com/temporalio/temporal/common/log"
 	"github.com/temporalio/temporal/common/log/loggerimpl"
 	"github.com/temporalio/temporal/common/log/tag"
+	"github.com/temporalio/temporal/common/metrics"
 	p "github.com/temporalio/temporal/common/persistence"
 	"github.com/temporalio/temporal/common/persistence/cassandra"
 	"github.com/temporalio/temporal/common/persistence/client"
@@ -50,23 +50,6 @@
 	"github.com/temporalio/temporal/common/primitives"
 	"github.com/temporalio/temporal/common/primitives/timestamp"
 	"github.com/temporalio/temporal/common/service/config"
-=======
-	"github.com/uber/cadence/.gen/go/replicator"
-	workflow "github.com/uber/cadence/.gen/go/shared"
-	"github.com/uber/cadence/common"
-	"github.com/uber/cadence/common/backoff"
-	"github.com/uber/cadence/common/cluster"
-	"github.com/uber/cadence/common/log"
-	"github.com/uber/cadence/common/log/loggerimpl"
-	"github.com/uber/cadence/common/log/tag"
-	"github.com/uber/cadence/common/metrics"
-	p "github.com/uber/cadence/common/persistence"
-	"github.com/uber/cadence/common/persistence/cassandra"
-	"github.com/uber/cadence/common/persistence/client"
-	"github.com/uber/cadence/common/persistence/sql"
-	"github.com/uber/cadence/common/service"
-	"github.com/uber/cadence/common/service/config"
->>>>>>> 3973b054
 )
 
 type (
@@ -91,43 +74,24 @@
 	// TestBase wraps the base setup needed to create workflows over persistence layer.
 	TestBase struct {
 		suite.Suite
-<<<<<<< HEAD
-		ShardMgr               p.ShardManager
-		ExecutionMgrFactory    client.Factory
-		ExecutionManager       p.ExecutionManager
-		TaskMgr                p.TaskManager
-		HistoryV2Mgr           p.HistoryManager
-		ClusterMetadataManager p.ClusterMetadataManager
-		MetadataManager        p.MetadataManager
-		VisibilityMgr          p.VisibilityManager
-		DomainReplicationQueue p.DomainReplicationQueue
-		ShardInfo              *pblobs.ShardInfo
-		TaskIDGenerator        TransferTaskIDGenerator
-		ClusterMetadata        cluster.Metadata
-		ReadLevel              int64
-		ReplicationReadLevel   int64
-		DefaultTestCluster     PersistenceTestCluster
-		VisibilityTestCluster  PersistenceTestCluster
-		logger                 log.Logger
-=======
 		ShardMgr                 p.ShardManager
 		AbstractDataStoreFactory client.AbstractDataStoreFactory
 		ExecutionMgrFactory      client.Factory
 		ExecutionManager         p.ExecutionManager
 		TaskMgr                  p.TaskManager
 		HistoryV2Mgr             p.HistoryManager
+		ClusterMetadataManager   p.ClusterMetadataManager
 		MetadataManager          p.MetadataManager
 		VisibilityMgr            p.VisibilityManager
 		DomainReplicationQueue   p.DomainReplicationQueue
-		ShardInfo                *p.ShardInfo
+		ShardInfo                *pblobs.ShardInfo
 		TaskIDGenerator          TransferTaskIDGenerator
 		ClusterMetadata          cluster.Metadata
 		ReadLevel                int64
 		ReplicationReadLevel     int64
 		DefaultTestCluster       PersistenceTestCluster
 		VisibilityTestCluster    PersistenceTestCluster
-		Logger                   log.Logger
->>>>>>> 3973b054
+		logger                   log.Logger
 	}
 
 	// PersistenceTestCluster exposes management operations on a database
@@ -192,7 +156,7 @@
 	if err != nil {
 		panic(err)
 	}
-	base.Logger = logger
+	base.logger = logger
 	return base
 }
 
@@ -221,8 +185,8 @@
 
 	cfg := s.DefaultTestCluster.Config()
 	scope := tally.NewTestScope(common.HistoryServiceName, make(map[string]string))
-	metricsClient := metrics.NewClient(scope, service.GetMetricsServiceIdx(common.HistoryServiceName, s.Logger))
-	factory := client.NewFactory(&cfg, nil, s.AbstractDataStoreFactory, clusterName, metricsClient, s.Logger)
+	metricsClient := metrics.NewClient(scope, metrics.GetMetricsServiceIdx(common.HistoryServiceName, s.logger))
+	factory := client.NewFactory(&cfg, nil, s.AbstractDataStoreFactory, clusterName, metricsClient, s.logger)
 
 	s.TaskMgr, err = factory.NewTaskManager()
 	s.fatalOnError("NewTaskManager", err)
@@ -246,7 +210,7 @@
 	visibilityFactory := factory
 	if s.VisibilityTestCluster != s.DefaultTestCluster {
 		vCfg := s.VisibilityTestCluster.Config()
-		visibilityFactory = client.NewFactory(&vCfg, nil, nil, clusterName, nil, s.Logger)
+		visibilityFactory = client.NewFactory(&vCfg, nil, nil, clusterName, nil, s.logger)
 	}
 	// SQL currently doesn't have support for visibility manager
 	s.VisibilityMgr, err = visibilityFactory.NewVisibilityManager()
@@ -277,7 +241,7 @@
 
 func (s *TestBase) fatalOnError(msg string, err error) {
 	if err != nil {
-		s.Logger.Fatal(msg, tag.Error(err))
+		s.logger.Fatal(msg, tag.Error(err))
 	}
 }
 
@@ -1420,39 +1384,39 @@
 
 // ClearTransferQueue completes all tasks in transfer queue
 func (s *TestBase) ClearTransferQueue() {
-	s.Logger.Info("Clearing transfer tasks", tag.ShardRangeID(s.ShardInfo.RangeID), tag.ReadLevel(s.GetTransferReadLevel()))
+	s.logger.Info("Clearing transfer tasks", tag.ShardRangeID(s.ShardInfo.RangeID), tag.ReadLevel(s.GetTransferReadLevel()))
 	tasks, err := s.GetTransferTasks(100, true)
 	if err != nil {
-		s.Logger.Fatal("Error during cleanup", tag.Error(err))
+		s.logger.Fatal("Error during cleanup", tag.Error(err))
 	}
 
 	counter := 0
 	for _, t := range tasks {
-		s.Logger.Info("Deleting transfer task with ID", tag.TaskID(t.TaskID))
+		s.logger.Info("Deleting transfer task with ID", tag.TaskID(t.TaskID))
 		s.NoError(s.CompleteTransferTask(t.TaskID))
 		counter++
 	}
 
-	s.Logger.Info("Deleted transfer tasks.", tag.Counter(counter))
+	s.logger.Info("Deleted transfer tasks.", tag.Counter(counter))
 	atomic.StoreInt64(&s.ReadLevel, 0)
 }
 
 // ClearReplicationQueue completes all tasks in replication queue
 func (s *TestBase) ClearReplicationQueue() {
-	s.Logger.Info("Clearing replication tasks", tag.ShardRangeID(s.ShardInfo.RangeID), tag.ReadLevel(s.GetReplicationReadLevel()))
+	s.logger.Info("Clearing replication tasks", tag.ShardRangeID(s.ShardInfo.RangeID), tag.ReadLevel(s.GetReplicationReadLevel()))
 	tasks, err := s.GetReplicationTasks(100, true)
 	if err != nil {
-		s.Logger.Fatal("Error during cleanup", tag.Error(err))
+		s.logger.Fatal("Error during cleanup", tag.Error(err))
 	}
 
 	counter := 0
 	for _, t := range tasks {
-		s.Logger.Info("Deleting replication task with ID", tag.TaskID(t.TaskID))
+		s.logger.Info("Deleting replication task with ID", tag.TaskID(t.TaskID))
 		s.NoError(s.CompleteReplicationTask(t.TaskID))
 		counter++
 	}
 
-	s.Logger.Info("Deleted replication tasks.", tag.Counter(counter))
+	s.logger.Info("Deleted replication tasks.", tag.Counter(counter))
 	atomic.StoreInt64(&s.ReplicationReadLevel, 0)
 }
 
@@ -1474,7 +1438,7 @@
 	currentTime := time.Now()
 	diff := time.Duration(currentTime.UnixNano() - t.UnixNano())
 	if diff > expectedDuration {
-		s.Logger.Info("Check Current time, Application time, Differenrce", tag.Timestamp(t), tag.CursorTimestamp(currentTime), tag.Number(int64(diff)))
+		s.logger.Info("Check Current time, Application time, Differenrce", tag.Timestamp(t), tag.CursorTimestamp(currentTime), tag.Number(int64(diff)))
 		return false
 	}
 	return true

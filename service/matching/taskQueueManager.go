// The MIT License
//
// Copyright (c) 2020 Temporal Technologies Inc.  All rights reserved.
//
// Copyright (c) 2020 Uber Technologies, Inc.
//
// Permission is hereby granted, free of charge, to any person obtaining a copy
// of this software and associated documentation files (the "Software"), to deal
// in the Software without restriction, including without limitation the rights
// to use, copy, modify, merge, publish, distribute, sublicense, and/or sell
// copies of the Software, and to permit persons to whom the Software is
// furnished to do so, subject to the following conditions:
//
// The above copyright notice and this permission notice shall be included in
// all copies or substantial portions of the Software.
//
// THE SOFTWARE IS PROVIDED "AS IS", WITHOUT WARRANTY OF ANY KIND, EXPRESS OR
// IMPLIED, INCLUDING BUT NOT LIMITED TO THE WARRANTIES OF MERCHANTABILITY,
// FITNESS FOR A PARTICULAR PURPOSE AND NONINFRINGEMENT. IN NO EVENT SHALL THE
// AUTHORS OR COPYRIGHT HOLDERS BE LIABLE FOR ANY CLAIM, DAMAGES OR OTHER
// LIABILITY, WHETHER IN AN ACTION OF CONTRACT, TORT OR OTHERWISE, ARISING FROM,
// OUT OF OR IN CONNECTION WITH THE SOFTWARE OR THE USE OR OTHER DEALINGS IN
// THE SOFTWARE.

package matching

import (
	"bytes"
	"context"
	"errors"
	"fmt"
	"sync"
	"sync/atomic"
	"time"

	"github.com/jonboulle/clockwork"

	commonpb "go.temporal.io/api/common/v1"
	enumspb "go.temporal.io/api/enums/v1"
	"go.temporal.io/api/serviceerror"
	taskqueuepb "go.temporal.io/api/taskqueue/v1"

	enumsspb "go.temporal.io/server/api/enums/v1"
	"go.temporal.io/server/api/matchingservice/v1"
	persistencespb "go.temporal.io/server/api/persistence/v1"
	replicationspb "go.temporal.io/server/api/replication/v1"
	"go.temporal.io/server/common"
	"go.temporal.io/server/common/backoff"
	"go.temporal.io/server/common/cluster"
	"go.temporal.io/server/common/debug"
	"go.temporal.io/server/common/future"
	"go.temporal.io/server/common/headers"
	"go.temporal.io/server/common/log"
	"go.temporal.io/server/common/log/tag"
	"go.temporal.io/server/common/metrics"
	"go.temporal.io/server/common/namespace"
	"go.temporal.io/server/common/persistence"
	"go.temporal.io/server/common/tqname"
	"go.temporal.io/server/common/util"
	"go.temporal.io/server/internal/goro"
)

const (
	// Time budget for empty task to propagate through the function stack and be returned to
	// pollForActivityTask or pollForWorkflowTask handler.
	returnEmptyTaskTimeBudget = time.Second

	// Fake Task ID to wrap a task for syncmatch
	syncMatchTaskId = -137

	ioTimeout = 5 * time.Second * debug.TimeoutMultiplier

	// Threshold for counting a AddTask call as a no recent poller call
	noPollerThreshold = time.Minute * 2
)

var (
	// this retry policy is currenly only used for matching persistence operations
	// that, if failed, the entire task queue needs to be reload
	persistenceOperationRetryPolicy = backoff.NewExponentialRetryPolicy(50 * time.Millisecond).
					WithMaximumInterval(1 * time.Second).
					WithExpirationInterval(30 * time.Second)

	// Retry policy for getting user data from root partition. Should retry forever.
	getUserDataRetryPolicy = backoff.NewExponentialRetryPolicy(1 * time.Second).
				WithMaximumInterval(5 * time.Minute)
)

type (
	taskQueueManagerOpt func(*taskQueueManagerImpl)

	idBlockAllocator interface {
		RenewLease(context.Context) (taskQueueState, error)
		RangeID() int64
	}

	addTaskParams struct {
		execution     *commonpb.WorkflowExecution
		taskInfo      *persistencespb.TaskInfo
		source        enumsspb.TaskSource
		forwardedFrom string
	}

	UserDataUpdateOptions struct {
		Replicate                bool
		TaskQueueLimitPerBuildId int
	}
	UserDataUpdateFunc func(*persistencespb.TaskQueueUserData) (*persistencespb.TaskQueueUserData, error)

	taskQueueManager interface {
		Start()
		Stop()
		WaitUntilInitialized(context.Context) error
		// AddTask adds a task to the task queue. This method will first attempt a synchronous
		// match with a poller. When that fails, task will be written to database and later
		// asynchronously matched with a poller
		AddTask(ctx context.Context, params addTaskParams) (syncMatch bool, err error)
		// GetTask blocks waiting for a task Returns error when context deadline is exceeded
		// maxDispatchPerSecond is the max rate at which tasks are allowed to be dispatched
		// from this task queue to pollers
		GetTask(ctx context.Context, pollMetadata *pollMetadata) (*internalTask, error)
		// DispatchTask dispatches a task to a poller. When there are no pollers to pick
		// up the task, this method will return error. Task will not be persisted to db
		DispatchTask(ctx context.Context, task *internalTask) error
		// DispatchQueryTask will dispatch query to local or remote poller. If forwarded then result or error is returned,
		// if dispatched to local poller then nil and nil is returned.
		DispatchQueryTask(ctx context.Context, taskID string, request *matchingservice.QueryWorkflowRequest) (*matchingservice.QueryWorkflowResponse, error)
		// GetUserData returns the verioned user data for this task queue
		GetUserData(ctx context.Context) (*persistencespb.VersionedTaskQueueUserData, chan struct{}, error)
		// UpdateUserData allows callers to update user data for this task queue
		// Extra care should be taken to avoid mutating the existing data in the update function.
<<<<<<< HEAD
		UpdateUserData(ctx context.Context, options UserDataUpdateOptions, updateFn UserDataUpdateFunc) error
		// InvalidateUserData allows callers to invalidate cached data on this task queue
		InvalidateUserData(request *matchingservice.InvalidateTaskQueueUserDataRequest) error
=======
		UpdateUserData(ctx context.Context, replicate bool, updateFn UserDataUpdateFunc) error
>>>>>>> 6b25035f
		CancelPoller(pollerID string)
		GetAllPollerInfo() []*taskqueuepb.PollerInfo
		HasPollerAfter(accessTime time.Time) bool
		// DescribeTaskQueue returns information about the target task queue
		DescribeTaskQueue(includeTaskQueueStatus bool) *matchingservice.DescribeTaskQueueResponse
		String() string
		QueueID() *taskQueueID
		TaskQueueKind() enumspb.TaskQueueKind
	}

	// Single task queue in memory state
	taskQueueManagerImpl struct {
		status                    int32
		engine                    *matchingEngineImpl
		taskQueueID               *taskQueueID
		taskQueueKind             enumspb.TaskQueueKind // sticky taskQueue has different process in persistence
		config                    *taskQueueConfig
		db                        *taskQueueDB
		taskWriter                *taskWriter
		taskReader                *taskReader // reads tasks from db and async matches it with poller
		liveness                  *liveness
		taskGC                    *taskGC
		taskAckManager            ackManager   // tracks ackLevel for delivered messages
		matcher                   *TaskMatcher // for matching a task producer with a poller
		namespaceRegistry         namespace.Registry
		namespaceReplicationQueue persistence.NamespaceReplicationQueue
		logger                    log.Logger
		matchingClient            matchingservice.MatchingServiceClient
		metricsHandler            metrics.Handler
		namespace                 namespace.Name
		taggedMetricsHandler      metrics.Handler // namespace/taskqueue tagged metric scope
		// pollerHistory stores poller which poll from this taskqueue in last few minutes
		pollerHistory *pollerHistory
		// outstandingPollsMap is needed to keep track of all outstanding pollers for a
		// particular taskqueue.  PollerID generated by frontend is used as the key and
		// CancelFunc is the value.  This is used to cancel the context to unblock any
		// outstanding poller when the frontend detects client connection is closed to
		// prevent tasks being dispatched to zombie pollers.
		outstandingPollsLock sync.Mutex
		outstandingPollsMap  map[string]context.CancelFunc
		clusterMeta          cluster.Metadata
		goroGroup            goro.Group
		initializedError     *future.FutureImpl[struct{}]
		// userDataInitialFetch is fulfilled once versioning data is fetched from the root partition. If this TQ is
		// the root partition, it is fulfilled as soon as it is fetched from db.
		userDataInitialFetch *future.FutureImpl[struct{}]
	}
)

var _ taskQueueManager = (*taskQueueManagerImpl)(nil)

var errRemoteSyncMatchFailed = serviceerror.NewCanceled("remote sync match failed")

func withIDBlockAllocator(ibl idBlockAllocator) taskQueueManagerOpt {
	return func(tqm *taskQueueManagerImpl) {
		tqm.taskWriter.idAlloc = ibl
	}
}

func newTaskQueueManager(
	e *matchingEngineImpl,
	taskQueue *taskQueueID,
	taskQueueKind enumspb.TaskQueueKind,
	config *Config,
	clusterMeta cluster.Metadata,
	opts ...taskQueueManagerOpt,
) (taskQueueManager, error) {
	namespaceEntry, err := e.namespaceRegistry.GetNamespaceByID(taskQueue.namespaceID)
	if err != nil {
		return nil, err
	}
	nsName := namespaceEntry.Name()

	taskQueueConfig := newTaskQueueConfig(taskQueue, config, nsName)

	db := newTaskQueueDB(e.taskManager, taskQueue.namespaceID, taskQueue, taskQueueKind, e.logger)
	logger := log.With(e.logger,
		tag.WorkflowTaskQueueName(taskQueue.FullName()),
		tag.WorkflowTaskQueueType(taskQueue.taskType),
		tag.WorkflowNamespace(nsName.String()))
	taggedMetricsHandler := metrics.GetPerTaskQueueScope(
		e.metricsHandler.WithTags(metrics.OperationTag(metrics.MatchingTaskQueueMgrScope), metrics.TaskQueueTypeTag(taskQueue.taskType)),
		nsName.String(),
		taskQueue.FullName(),
		taskQueueKind,
	)
	tlMgr := &taskQueueManagerImpl{
		status:                    common.DaemonStatusInitialized,
		engine:                    e,
		namespaceRegistry:         e.namespaceRegistry,
		namespaceReplicationQueue: e.namespaceReplicationQueue,
		matchingClient:            e.matchingClient,
		metricsHandler:            e.metricsHandler,
		taskQueueID:               taskQueue,
		taskQueueKind:             taskQueueKind,
		logger:                    logger,
		db:                        db,
		taskAckManager:            newAckManager(e.logger),
		taskGC:                    newTaskGC(db, taskQueueConfig),
		config:                    taskQueueConfig,
		pollerHistory:             newPollerHistory(),
		outstandingPollsMap:       make(map[string]context.CancelFunc),
		clusterMeta:               clusterMeta,
		namespace:                 nsName,
		taggedMetricsHandler:      taggedMetricsHandler,
		initializedError:          future.NewFuture[struct{}](),
		userDataInitialFetch:      future.NewFuture[struct{}](),
	}

	tlMgr.liveness = newLiveness(
		clockwork.NewRealClock(),
		taskQueueConfig.MaxTaskQueueIdleTime,
		tlMgr.unloadFromEngine,
	)
	tlMgr.taskWriter = newTaskWriter(tlMgr)
	tlMgr.taskReader = newTaskReader(tlMgr)

	var fwdr *Forwarder
	if tlMgr.isFowardingAllowed(taskQueue, taskQueueKind) {
		// Forward without version set, the target will resolve the correct version set from
		// the build id itself. TODO: check if we still need this here after tqm refactoring
		forwardTaskQueue := newTaskQueueIDWithVersionSet(taskQueue, "")
		fwdr = newForwarder(&taskQueueConfig.forwarderConfig, forwardTaskQueue, taskQueueKind, e.matchingClient)
	}
	tlMgr.matcher = newTaskMatcher(taskQueueConfig, fwdr, tlMgr.taggedMetricsHandler)
	for _, opt := range opts {
		opt(tlMgr)
	}
	return tlMgr, nil
}

// unloadFromEngine asks the MatchingEngine to unload this task queue. It will cause Stop to be called.
func (c *taskQueueManagerImpl) unloadFromEngine() {
	c.engine.unloadTaskQueue(c)
}

// signalIfFatal calls unloadFromEngine on this taskQueueManagerImpl instance
// if and only if the supplied error represents a fatal condition, e.g. the
// existence of another taskQueueManager newer lease. Returns true if the signal
// is emitted, false otherwise.
func (c *taskQueueManagerImpl) signalIfFatal(err error) bool {
	if err == nil {
		return false
	}
	var condfail *persistence.ConditionFailedError
	if errors.As(err, &condfail) {
		c.taggedMetricsHandler.Counter(metrics.ConditionFailedErrorPerTaskQueueCounter.GetMetricName()).Record(1)
		c.unloadFromEngine()
		return true
	}
	return false
}

func (c *taskQueueManagerImpl) Start() {
	if !atomic.CompareAndSwapInt32(
		&c.status,
		common.DaemonStatusInitialized,
		common.DaemonStatusStarted,
	) {
		return
	}
	c.liveness.Start()
	c.taskWriter.Start()
	c.taskReader.Start()
	c.goroGroup.Go(c.fetchUserDataLoop)
	c.logger.Info("", tag.LifeCycleStarted)
	c.taggedMetricsHandler.Counter(metrics.TaskQueueStartedCounter.GetMetricName()).Record(1)
}

func (c *taskQueueManagerImpl) Stop() {
	if !atomic.CompareAndSwapInt32(
		&c.status,
		common.DaemonStatusStarted,
		common.DaemonStatusStopped,
	) {
		return
	}
	// ackLevel in taskAckManager is initialized to -1 and then set to a real value (>= 0) once
	// we've successfully acquired a lease. If it's still -1, then we don't have current
	// metadata. UpdateState would fail on the lease check, but don't even bother calling it.
	ackLevel := c.taskAckManager.getAckLevel()
	if ackLevel >= 0 {
		ctx, cancel := c.newIOContext()
		defer cancel()

		if err := c.db.UpdateState(ctx, ackLevel); err != nil {
			c.logger.Error("Failed to update task queue state", tag.Error(err))
		}
		c.taskGC.RunNow(ctx, ackLevel)
	}
	c.liveness.Stop()
	c.taskWriter.Stop()
	c.taskReader.Stop()
	c.goroGroup.Cancel()
	c.logger.Info("", tag.LifeCycleStopped)
	c.taggedMetricsHandler.Counter(metrics.TaskQueueStoppedCounter.GetMetricName()).Record(1)
	// This may call Stop again, but the status check above makes that a no-op.
	c.unloadFromEngine()
}

func (c *taskQueueManagerImpl) WaitUntilInitialized(ctx context.Context) error {
	_, err := c.initializedError.Get(ctx)
	if err != nil {
		return err
	}
	_, err = c.userDataInitialFetch.Get(ctx)
	return err
}

// AddTask adds a task to the task queue. This method will first attempt a synchronous
// match with a poller. When there are no pollers or if ratelimit is exceeded, task will
// be written to database and later asynchronously matched with a poller
func (c *taskQueueManagerImpl) AddTask(
	ctx context.Context,
	params addTaskParams,
) (bool, error) {
	if params.forwardedFrom == "" {
		// request sent by history service
		c.liveness.markAlive()
	}

	if c.QueueID().IsRoot() && !c.HasPollerAfter(time.Now().Add(-noPollerThreshold)) {
		// Only checks recent pollers in the root partition
		c.taggedMetricsHandler.Counter(metrics.NoRecentPollerTasksPerTaskQueueCounter.GetMetricName()).Record(1)
	}

	taskInfo := params.taskInfo

	namespaceEntry, err := c.namespaceRegistry.GetNamespaceByID(namespace.ID(taskInfo.GetNamespaceId()))
	if err != nil {
		return false, err
	}

	if namespaceEntry.ActiveInCluster(c.clusterMeta.GetCurrentClusterName()) {
		syncMatch, err := c.trySyncMatch(ctx, params)
		if syncMatch {
			return syncMatch, err
		}
	}

	if params.forwardedFrom != "" {
		// forwarded from child partition - only do sync match
		// child partition will persist the task when sync match fails
		return false, errRemoteSyncMatchFailed
	}

	_, err = c.taskWriter.appendTask(params.execution, taskInfo)
	c.signalIfFatal(err)
	if err == nil {
		c.taskReader.Signal()
	}
	return false, err
}

// GetTask blocks waiting for a task.
// Returns error when context deadline is exceeded
// maxDispatchPerSecond is the max rate at which tasks are allowed
// to be dispatched from this task queue to pollers
func (c *taskQueueManagerImpl) GetTask(
	ctx context.Context,
	pollMetadata *pollMetadata,
) (*internalTask, error) {
	c.liveness.markAlive()

	// We need to set a shorter timeout than the original ctx; otherwise, by the time ctx deadline is
	// reached, instead of emptyTask, context timeout error is returned to the frontend by the rpc stack,
	// which counts against our SLO. By shortening the timeout by a very small amount, the emptyTask can be
	// returned to the handler before a context timeout error is generated.
	childCtx, cancel := newChildContext(ctx, c.config.LongPollExpirationInterval(), returnEmptyTaskTimeBudget)
	defer cancel()

	pollerID, ok := ctx.Value(pollerIDKey).(string)
	if ok && pollerID != "" {
		// Found pollerID on context, add it to the map to allow it to be canceled in
		// response to CancelPoller call
		c.outstandingPollsLock.Lock()
		c.outstandingPollsMap[pollerID] = cancel
		c.outstandingPollsLock.Unlock()
		defer func() {
			c.outstandingPollsLock.Lock()
			delete(c.outstandingPollsMap, pollerID)
			c.outstandingPollsLock.Unlock()
		}()
	}

	identity, ok := ctx.Value(identityKey).(string)
	if ok && identity != "" {
		c.pollerHistory.updatePollerInfo(pollerIdentity(identity), pollMetadata)
		defer func() {
			// to update timestamp when long poll ends
			c.pollerHistory.updatePollerInfo(pollerIdentity(identity), pollMetadata)
		}()
	}

	namespaceEntry, err := c.namespaceRegistry.GetNamespaceByID(c.taskQueueID.namespaceID)
	if err != nil {
		return nil, err
	}

	// the desired global rate limit for the task queue comes from the
	// poller, which lives inside the client side worker. There is
	// one rateLimiter for this entire task queue and as we get polls,
	// we update the ratelimiter rps if it has changed from the last
	// value. Last poller wins if different pollers provide different values
	c.matcher.UpdateRatelimit(pollMetadata.ratePerSecond)

	if !namespaceEntry.ActiveInCluster(c.clusterMeta.GetCurrentClusterName()) {
		return c.matcher.PollForQuery(childCtx)
	}

	task, err := c.matcher.Poll(childCtx)
	if err != nil {
		return nil, err
	}

	task.namespace = c.namespace
	task.backlogCountHint = c.taskAckManager.getBacklogCountHint()
	return task, nil
}

// DispatchTask dispatches a task to a poller. When there are no pollers to pick
// up the task or if rate limit is exceeded, this method will return error. Task
// *will not* be persisted to db
func (c *taskQueueManagerImpl) DispatchTask(
	ctx context.Context,
	task *internalTask,
) error {
	return c.matcher.MustOffer(ctx, task)
}

// DispatchQueryTask will dispatch query to local or remote poller. If forwarded then result or error is returned,
// if dispatched to local poller then nil and nil is returned.
func (c *taskQueueManagerImpl) DispatchQueryTask(
	ctx context.Context,
	taskID string,
	request *matchingservice.QueryWorkflowRequest,
) (*matchingservice.QueryWorkflowResponse, error) {
	task := newInternalQueryTask(taskID, request)
	return c.matcher.OfferQuery(ctx, task)
}

// GetUserData returns the user data for the task queue if any.
// Note: can return nil value with no error.
func (c *taskQueueManagerImpl) GetUserData(ctx context.Context) (*persistencespb.VersionedTaskQueueUserData, chan struct{}, error) {
	return c.db.GetUserData(ctx)
}

//nolint:revive // control coupling
func (c *taskQueueManagerImpl) UpdateUserData(ctx context.Context, options UserDataUpdateOptions, updateFn UserDataUpdateFunc) error {
	newData, err := c.db.UpdateUserData(ctx, updateFn, options.TaskQueueLimitPerBuildId)
	c.signalIfFatal(err)
	if err != nil {
		return err
	}
	if options.Replicate && c.namespaceReplicationQueue != nil {
		err = c.namespaceReplicationQueue.Publish(ctx, &replicationspb.ReplicationTask{
			TaskType: enumsspb.REPLICATION_TASK_TYPE_TASK_QUEUE_USER_DATA,
			Attributes: &replicationspb.ReplicationTask_TaskQueueUserDataAttributes{
				TaskQueueUserDataAttributes: &replicationspb.TaskQueueUserDataAttributes{
					NamespaceId:   c.taskQueueID.namespaceID.String(),
					TaskQueueName: c.taskQueueID.BaseNameString(),
					UserData:      newData.GetData(),
				},
			},
		})
		if err != nil {
			c.logger.Error("Failed to publish a replication task after updating task queue user data", tag.Error(err))
			return serviceerror.NewUnavailable("storing task queue user data succeeded but publishing to the namespace replication queue failed, please try again")
		}
	}
	return nil
}

// GetAllPollerInfo returns all pollers that polled from this taskqueue in last few minutes
func (c *taskQueueManagerImpl) GetAllPollerInfo() []*taskqueuepb.PollerInfo {
	return c.pollerHistory.getPollerInfo(time.Time{})
}

func (c *taskQueueManagerImpl) HasPollerAfter(accessTime time.Time) bool {
	inflightPollerCount := 0
	c.outstandingPollsLock.Lock()
	inflightPollerCount = len(c.outstandingPollsMap)
	c.outstandingPollsLock.Unlock()
	if inflightPollerCount > 0 {
		return true
	}
	recentPollers := c.pollerHistory.getPollerInfo(accessTime)
	return len(recentPollers) > 0
}

func (c *taskQueueManagerImpl) CancelPoller(pollerID string) {
	c.outstandingPollsLock.Lock()
	cancel, ok := c.outstandingPollsMap[pollerID]
	c.outstandingPollsLock.Unlock()

	if ok && cancel != nil {
		cancel()
	}
}

// DescribeTaskQueue returns information about the target taskqueue, right now this API returns the
// pollers which polled this taskqueue in last few minutes and status of taskqueue's ackManager
// (readLevel, ackLevel, backlogCountHint and taskIDBlock).
func (c *taskQueueManagerImpl) DescribeTaskQueue(includeTaskQueueStatus bool) *matchingservice.DescribeTaskQueueResponse {
	response := &matchingservice.DescribeTaskQueueResponse{Pollers: c.GetAllPollerInfo()}
	if !includeTaskQueueStatus {
		return response
	}

	taskIDBlock := rangeIDToTaskIDBlock(c.db.RangeID(), c.config.RangeSize)
	response.TaskQueueStatus = &taskqueuepb.TaskQueueStatus{
		ReadLevel:        c.taskAckManager.getReadLevel(),
		AckLevel:         c.taskAckManager.getAckLevel(),
		BacklogCountHint: c.taskAckManager.getBacklogCountHint(),
		RatePerSecond:    c.matcher.Rate(),
		TaskIdBlock: &taskqueuepb.TaskIdBlock{
			StartId: taskIDBlock.start,
			EndId:   taskIDBlock.end,
		},
	}

	return response
}

func (c *taskQueueManagerImpl) String() string {
	buf := new(bytes.Buffer)
	if c.taskQueueID.taskType == enumspb.TASK_QUEUE_TYPE_ACTIVITY {
		buf.WriteString("Activity")
	} else {
		buf.WriteString("Workflow")
	}
	rangeID := c.db.RangeID()
	_, _ = fmt.Fprintf(buf, " task queue %v\n", c.taskQueueID.FullName())
	_, _ = fmt.Fprintf(buf, "RangeID=%v\n", rangeID)
	_, _ = fmt.Fprintf(buf, "TaskIDBlock=%+v\n", rangeIDToTaskIDBlock(rangeID, c.config.RangeSize))
	_, _ = fmt.Fprintf(buf, "AckLevel=%v\n", c.taskAckManager.ackLevel)
	_, _ = fmt.Fprintf(buf, "MaxTaskID=%v\n", c.taskAckManager.getReadLevel())

	return buf.String()
}

// completeTask marks a task as processed. Only tasks created by taskReader (i.e. backlog from db) reach
// here. As part of completion:
//   - task is deleted from the database when err is nil
//   - new task is created and current task is deleted when err is not nil
func (c *taskQueueManagerImpl) completeTask(task *persistencespb.AllocatedTaskInfo, err error) {
	if err != nil {
		// failed to start the task.
		// We cannot just remove it from persistence because then it will be lost.
		// We handle this by writing the task back to persistence with a higher taskID.
		// This will allow subsequent tasks to make progress, and hopefully by the time this task is picked-up
		// again the underlying reason for failing to start will be resolved.
		// Note that RecordTaskStarted only fails after retrying for a long time, so a single task will not be
		// re-written to persistence frequently.
		err = executeWithRetry(context.Background(), func(_ context.Context) error {
			wf := &commonpb.WorkflowExecution{WorkflowId: task.Data.GetWorkflowId(), RunId: task.Data.GetRunId()}
			_, err := c.taskWriter.appendTask(wf, task.Data)
			return err
		})

		if err != nil {
			// OK, we also failed to write to persistence.
			// This should only happen in very extreme cases where persistence is completely down.
			// We still can't lose the old task so we just unload the entire task queue
			c.logger.Error("Persistent store operation failure",
				tag.StoreOperationStopTaskQueue,
				tag.Error(err),
				tag.WorkflowTaskQueueName(c.taskQueueID.FullName()),
				tag.WorkflowTaskQueueType(c.taskQueueID.taskType))
			c.unloadFromEngine()
			return
		}
		c.taskReader.Signal()
	}

	ackLevel := c.taskAckManager.completeTask(task.GetTaskId())

	// TODO: completeTaskFunc and task.finish() should take in a context
	ctx, cancel := c.newIOContext()
	defer cancel()
	c.taskGC.Run(ctx, ackLevel)
}

func rangeIDToTaskIDBlock(rangeID int64, rangeSize int64) taskIDBlock {
	return taskIDBlock{
		start: (rangeID-1)*rangeSize + 1,
		end:   rangeID * rangeSize,
	}
}

// Retry operation on transient error.
func executeWithRetry(
	ctx context.Context,
	operation func(context.Context) error,
) error {
	return backoff.ThrottleRetryContext(ctx, operation, persistenceOperationRetryPolicy, func(err error) bool {
		if common.IsContextDeadlineExceededErr(err) || common.IsContextCanceledErr(err) {
			return false
		}
		if _, ok := err.(*persistence.ConditionFailedError); ok {
			return false
		}
		return common.IsPersistenceTransientError(err)
	})
}

func (c *taskQueueManagerImpl) trySyncMatch(ctx context.Context, params addTaskParams) (bool, error) {
	childCtx, cancel := newChildContext(ctx, c.config.SyncMatchWaitDuration(), time.Second)

	// Mocking out TaskId for syncmatch as it hasn't been allocated yet
	fakeTaskIdWrapper := &persistencespb.AllocatedTaskInfo{
		Data:   params.taskInfo,
		TaskId: syncMatchTaskId,
	}

	task := newInternalTask(fakeTaskIdWrapper, nil, params.source, params.forwardedFrom, true)
	matched, err := c.matcher.Offer(childCtx, task)
	cancel()
	return matched, err
}

// newChildContext creates a child context with desired timeout.
// if tailroom is non-zero, then child context timeout will be
// the minOf(parentCtx.Deadline()-tailroom, timeout). Use this
// method to create child context when childContext cannot use
// all of parent's deadline but instead there is a need to leave
// some time for parent to do some post-work
func newChildContext(
	parent context.Context,
	timeout time.Duration,
	tailroom time.Duration,
) (context.Context, context.CancelFunc) {
	if parent.Err() != nil {
		return parent, func() {}
	}
	deadline, ok := parent.Deadline()
	if !ok {
		return context.WithTimeout(parent, timeout)
	}
	remaining := time.Until(deadline) - tailroom
	if remaining < timeout {
		timeout = util.Max(0, remaining)
	}
	return context.WithTimeout(parent, timeout)
}

func (c *taskQueueManagerImpl) isFowardingAllowed(taskQueue *taskQueueID, kind enumspb.TaskQueueKind) bool {
	return !taskQueue.IsRoot() && kind != enumspb.TASK_QUEUE_KIND_STICKY
}

func (c *taskQueueManagerImpl) QueueID() *taskQueueID {
	return c.taskQueueID
}

func (c *taskQueueManagerImpl) TaskQueueKind() enumspb.TaskQueueKind {
	return c.taskQueueKind
}

func (c *taskQueueManagerImpl) callerInfoContext(ctx context.Context) context.Context {
	namespace, _ := c.namespaceRegistry.GetNamespaceName(c.taskQueueID.namespaceID)
	return headers.SetCallerInfo(ctx, headers.NewBackgroundCallerInfo(namespace.String()))
}

func (c *taskQueueManagerImpl) newIOContext() (context.Context, context.CancelFunc) {
	ctx, cancel := context.WithTimeout(context.Background(), ioTimeout)
	return c.callerInfoContext(ctx), cancel
}

func (c *taskQueueManagerImpl) userDataFetchSource() (string, error) {
	degree := c.config.ForwarderMaxChildrenPerNode()
	parent, err := c.taskQueueID.Parent(degree)
	if err == tqname.ErrNoParent {
		// we're the root activity task queue, ask the root workflow task queue
		return c.taskQueueID.FullName(), nil
	} else if err != nil {
		// invalid degree
		return "", err
	}
	return parent.FullName(), nil
}

func (c *taskQueueManagerImpl) fetchUserDataLoop(ctx context.Context) error {
	ctx = c.callerInfoContext(ctx)

	// root workflow partition reads data from db
	if c.taskQueueID.OwnsUserData() {
		return nil
	}

	fetchSource, err := c.userDataFetchSource()
	if err != nil {
		return err
	}

	firstCall := true

	op := func(ctx context.Context) error {
		knownUserData, _, err := c.db.GetUserData(ctx)
		if err != nil {
			return err
		}

		callCtx, cancel := context.WithTimeout(ctx, c.config.GetUserDataLongPollTimeout())
		defer cancel()

		res, err := c.matchingClient.GetTaskQueueUserData(callCtx, &matchingservice.GetTaskQueueUserDataRequest{
			NamespaceId:              c.taskQueueID.namespaceID.String(),
			TaskQueue:                fetchSource,
			LastKnownUserDataVersion: knownUserData.GetVersion(),
			WaitNewData:              !firstCall,
		})
		if err != nil {
			return err
		}
		// If the root partition returns nil here, then that means our data matched, and we don't need to update.
		// If it's nil because it never existed, then we'd never have any data.
		// It can't be nil due to removing versions, as that would result in a non-nil container with
		// nil inner fields.
		if res.GetUserData() != nil {
			c.db.setUserDataForNonOwningPartition(res.GetUserData())
		}
		if firstCall {
			c.userDataInitialFetch.Set(struct{}{}, err)
			firstCall = false
		}
		return nil
	}

	minWaitTime := c.config.GetUserDataMinWaitTime

	for ctx.Err() == nil {
		start := time.Now()
		_ = backoff.ThrottleRetryContext(ctx, op, getUserDataRetryPolicy, nil)
		elapsed := time.Since(start)

		// In general we want to start a new call immediately on completion of the previous
		// one. But if the remote is broken and returns success immediately, we might end up
		// spinning. So enforce a minimum wait time that increases as long as we keep getting
		// very fast replies.
		if elapsed < minWaitTime {
			select {
			case <-ctx.Done():
			case <-time.After(minWaitTime - elapsed):
			}
			// Don't let this get near our call timeout, otherwise we can't tell the difference
			// between a fast reply and a timeout.
			minWaitTime = util.Min(minWaitTime*2, c.config.GetUserDataLongPollTimeout()/2)
		} else {
			minWaitTime = c.config.GetUserDataMinWaitTime
		}
	}

	return ctx.Err()
}<|MERGE_RESOLUTION|>--- conflicted
+++ resolved
@@ -129,13 +129,7 @@
 		GetUserData(ctx context.Context) (*persistencespb.VersionedTaskQueueUserData, chan struct{}, error)
 		// UpdateUserData allows callers to update user data for this task queue
 		// Extra care should be taken to avoid mutating the existing data in the update function.
-<<<<<<< HEAD
 		UpdateUserData(ctx context.Context, options UserDataUpdateOptions, updateFn UserDataUpdateFunc) error
-		// InvalidateUserData allows callers to invalidate cached data on this task queue
-		InvalidateUserData(request *matchingservice.InvalidateTaskQueueUserDataRequest) error
-=======
-		UpdateUserData(ctx context.Context, replicate bool, updateFn UserDataUpdateFunc) error
->>>>>>> 6b25035f
 		CancelPoller(pollerID string)
 		GetAllPollerInfo() []*taskqueuepb.PollerInfo
 		HasPollerAfter(accessTime time.Time) bool

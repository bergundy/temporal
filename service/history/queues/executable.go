--- conflicted
+++ resolved
@@ -524,14 +524,9 @@
 		metrics.TaskCorruptionCounter.With(e.taggedMetricsHandler).Record(1)
 		if e.dlqEnabled() {
 			// Keep this message in sync with the log line mentioned in Investigation section of develop/docs/dlq.md
-<<<<<<< HEAD
-			e.logger.Error("Marking task as terminally failed, will send to DLQ", tag.Error(err))
+			e.logger.Error("Marking task as terminally failed, will send to DLQ", tag.Error(err), tag.ErrorType(err))
 			e.terminalFailureCause = err // <- Execute() examines this attribute on the next attempt.
-=======
-			e.logger.Error("Marking task as terminally failed, will send to DLQ", tag.Error(err), tag.ErrorType(err))
-			e.terminalFailureCause = err
 			metrics.TaskTerminalFailures.With(e.taggedMetricsHandler).Record(1)
->>>>>>> bb053336
 			return fmt.Errorf("%w: %v", ErrTerminalTaskFailure, err)
 		}
 		e.logger.Error("Dropping task due to terminal error", tag.Error(err), tag.ErrorType(err))
@@ -547,12 +542,8 @@
 		// Keep this message in sync with the log line mentioned in Investigation section of develop/docs/dlq.md
 		e.logger.Error("Marking task as terminally failed, will send to DLQ. Maximum number of attempts with unexpected errors",
 			tag.Attempt(int32(e.unexpectedErrorAttempts)), tag.Error(err))
-<<<<<<< HEAD
 		e.terminalFailureCause = err // <- Execute() examines this attribute on the next attempt.
-=======
-		e.terminalFailureCause = err
 		metrics.TaskTerminalFailures.With(e.taggedMetricsHandler).Record(1)
->>>>>>> bb053336
 		return fmt.Errorf("%w: %w", ErrTerminalTaskFailure, e.terminalFailureCause)
 	}
 

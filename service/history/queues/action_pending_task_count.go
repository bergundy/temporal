// The MIT License
//
// Copyright (c) 2020 Temporal Technologies Inc.  All rights reserved.
//
// Copyright (c) 2020 Uber Technologies, Inc.
//
// Permission is hereby granted, free of charge, to any person obtaining a copy
// of this software and associated documentation files (the "Software"), to deal
// in the Software without restriction, including without limitation the rights
// to use, copy, modify, merge, publish, distribute, sublicense, and/or sell
// copies of the Software, and to permit persons to whom the Software is
// furnished to do so, subject to the following conditions:
//
// The above copyright notice and this permission notice shall be included in
// all copies or substantial portions of the Software.
//
// THE SOFTWARE IS PROVIDED "AS IS", WITHOUT WARRANTY OF ANY KIND, EXPRESS OR
// IMPLIED, INCLUDING BUT NOT LIMITED TO THE WARRANTIES OF MERCHANTABILITY,
// FITNESS FOR A PARTICULAR PURPOSE AND NONINFRINGEMENT. IN NO EVENT SHALL THE
// AUTHORS OR COPYRIGHT HOLDERS BE LIABLE FOR ANY CLAIM, DAMAGES OR OTHER
// LIABILITY, WHETHER IN AN ACTION OF CONTRACT, TORT OR OTHERWISE, ARISING FROM,
// OUT OF OR IN CONNECTION WITH THE SOFTWARE OR THE USE OR OTHER DEALINGS IN
// THE SOFTWARE.

package queues

import (
	"time"

	"golang.org/x/exp/slices"

	"go.temporal.io/server/common/collection"
)

const (
	targetLoadFactor           = 0.8
	clearSliceThrottleDuration = 10 * time.Second
)

var _ Action = (*actionQueuePendingTask)(nil)

type (
	actionQueuePendingTask struct {
		attributes     *AlertAttributesQueuePendingTaskCount
		monitor        Monitor
		maxReaderCount int64
<<<<<<< HEAD

		// state of the action, used when running the action
		tasksPerKey map[any]int
		// the key for the inner map is typed any due to the tracker mechanism types
		pendingTasksPerKeyPerSlice map[Slice]map[any]int
		slicesPerKey               map[any][]Slice
		keysToClearPerSlice        map[Slice][]any
		grouper                    Grouper
=======
		grouper        Grouper

		// Fields below this line make up the state of the action. Used when running the action.
		// Key type is "any" to support grouping tasks by arbitrary keys.
		tasksPerKey                map[any]int
		pendingTasksPerKeyPerSlice map[Slice]map[any]int
		slicesPerKey               map[any][]Slice
		keysToClearPerSlice        map[Slice][]any
>>>>>>> 234c20ad
	}
)

func newQueuePendingTaskAction(
	attributes *AlertAttributesQueuePendingTaskCount,
	monitor Monitor,
	maxReaderCount int,
	grouper Grouper,
) *actionQueuePendingTask {
	return &actionQueuePendingTask{
		attributes:     attributes,
		monitor:        monitor,
		maxReaderCount: int64(maxReaderCount),
		grouper:        grouper,
	}
}

func (a *actionQueuePendingTask) Name() string {
	return "queue-pending-task"
}

func (a *actionQueuePendingTask) Run(readerGroup *ReaderGroup) error {
	// first check if the alert is still valid
	if a.monitor.GetTotalPendingTaskCount() <= a.attributes.CiriticalPendingTaskCount {
		return nil
	}

	// then try to shrink existing slices, which may reduce pending task count
	readers := readerGroup.Readers()
	if a.tryShrinkSlice(readers) {
		return nil
	}

	// have to unload pending tasks to reduce pending task count
	a.init()
	a.gatherStatistics(readers)
	a.findSliceToClear(
		int(float64(a.attributes.CiriticalPendingTaskCount) * targetLoadFactor),
	)
	return a.splitAndClearSlice(readers, readerGroup)
}

func (a *actionQueuePendingTask) tryShrinkSlice(
	readers map[int64]Reader,
) bool {
	for _, reader := range readers {
		reader.ShrinkSlices()
	}
	return a.monitor.GetTotalPendingTaskCount() <= a.attributes.CiriticalPendingTaskCount
}

func (a *actionQueuePendingTask) init() {
	a.tasksPerKey = make(map[any]int)
	a.pendingTasksPerKeyPerSlice = make(map[Slice]map[any]int)
	a.slicesPerKey = make(map[any][]Slice)
	a.keysToClearPerSlice = make(map[Slice][]any)
}

func (a *actionQueuePendingTask) gatherStatistics(
	readers map[int64]Reader,
) {
	// gather statistic for
	// 1. total # of pending tasks per key
	// 2. for each slice, # of pending taks per key
	// 3. for each key, a list of slices that contains pending tasks from that key,
	//    reversely ordered by slice range. Upon unloading, first unload newer slices.
	for _, reader := range readers {
		reader.WalkSlices(func(s Slice) {
			pendingPerKey := s.TaskStats().PendingPerKey
			a.pendingTasksPerKeyPerSlice[s] = pendingPerKey
			for key, pendingTaskCount := range pendingPerKey {
				a.tasksPerKey[key] += pendingTaskCount
				a.slicesPerKey[key] = append(a.slicesPerKey[key], s)
			}
		})
	}
	for _, sliceList := range a.slicesPerKey {
		slices.SortFunc(sliceList, func(this, that Slice) int {
			thisMin := this.Scope().Range.InclusiveMin
			thatMin := that.Scope().Range.InclusiveMin
			// sort in largest to smallest order
			return thatMin.CompareTo(thisMin)
		})
	}
}

func (a *actionQueuePendingTask) findSliceToClear(
	targetPendingTasks int,
) {
	currentPendingTasks := 0
	// order key by # of pending tasks
	keys := make([]any, 0, len(a.tasksPerKey))
	for key, keyPendingTasks := range a.tasksPerKey {
		currentPendingTasks += keyPendingTasks
		keys = append(keys, key)
	}
	pq := collection.NewPriorityQueueWithItems(
		func(this, that any) bool {
			return a.tasksPerKey[this] > a.tasksPerKey[that]
		},
		keys,
	)

	for currentPendingTasks > targetPendingTasks && !pq.IsEmpty() {
		key := pq.Remove()

		sliceList := a.slicesPerKey[key]
		if len(sliceList) == 0 {
			panic("Found key with non-zero pending task count but has no correspoding Slice")
		}

		// pop the first slice in the list
		sliceToClear := sliceList[0]
		sliceList = sliceList[1:]
		a.slicesPerKey[key] = sliceList

		tasksCleared := a.pendingTasksPerKeyPerSlice[sliceToClear][key]
		a.tasksPerKey[key] -= tasksCleared
		currentPendingTasks -= tasksCleared
		if a.tasksPerKey[key] > 0 {
			pq.Add(key)
		}

		a.keysToClearPerSlice[sliceToClear] = append(a.keysToClearPerSlice[sliceToClear], key)
	}
}

func (a *actionQueuePendingTask) splitAndClearSlice(
	readers map[int64]Reader,
	readerGroup *ReaderGroup,
) error {
	if err := a.ensureNewReaders(readers, readerGroup); err != nil {
		return err
	}

	for readerID, reader := range readers {
		if readerID == int64(a.maxReaderCount)-1 {
			// we can't do further split, have to clear entire slice
			cleared := false
			reader.ClearSlices(func(s Slice) bool {
				_, ok := a.keysToClearPerSlice[s]
				cleared = cleared || ok
				return ok
			})
			if cleared {
				reader.Pause(clearSliceThrottleDuration)
			}
			continue
		}

		var splitSlices []Slice
		reader.SplitSlices(func(s Slice) ([]Slice, bool) {
			keys, ok := a.keysToClearPerSlice[s]
			if !ok {
				return nil, false
			}

			split, remain := s.SplitByPredicate(a.grouper.Predicate(keys))
			split.Clear()
			splitSlices = append(splitSlices, split)
			return []Slice{remain}, true
		})

		if len(splitSlices) == 0 {
			continue
		}

		nextReader, ok := readerGroup.ReaderByID(readerID + 1)
		if !ok {
			// this should never happen, we already ensured all readers are created.
			// we have no choice but to put those slices back
			reader.MergeSlices(splitSlices...)
			continue
		}

		nextReader.MergeSlices(splitSlices...)
		nextReader.Pause(clearSliceThrottleDuration)
	}

	// ShrinkSlices will be triggered as part of checkpointing process
	// see queueBase.handleAlert() and queueBase.checkpoint()
	return nil
}

func (a *actionQueuePendingTask) ensureNewReaders(
	readers map[int64]Reader,
	readerGroup *ReaderGroup,
) error {
	for readerID, reader := range readers {
		if readerID == a.maxReaderCount-1 {
			// we won't perform split
			continue
		}

		needNewReader := false
		reader.WalkSlices(func(s Slice) {
			// keysToClearPerSlice contains all the slices
			// that needs to be split & cleared
			_, ok := a.keysToClearPerSlice[s]
			needNewReader = needNewReader || ok
		})

		if !needNewReader {
			continue
		}

		_, err := readerGroup.GetOrCreateReader(readerID + 1)
		if err != nil {
			return err
		}
	}

	return nil
}<|MERGE_RESOLUTION|>--- conflicted
+++ resolved
@@ -44,16 +44,6 @@
 		attributes     *AlertAttributesQueuePendingTaskCount
 		monitor        Monitor
 		maxReaderCount int64
-<<<<<<< HEAD
-
-		// state of the action, used when running the action
-		tasksPerKey map[any]int
-		// the key for the inner map is typed any due to the tracker mechanism types
-		pendingTasksPerKeyPerSlice map[Slice]map[any]int
-		slicesPerKey               map[any][]Slice
-		keysToClearPerSlice        map[Slice][]any
-		grouper                    Grouper
-=======
 		grouper        Grouper
 
 		// Fields below this line make up the state of the action. Used when running the action.
@@ -62,7 +52,6 @@
 		pendingTasksPerKeyPerSlice map[Slice]map[any]int
 		slicesPerKey               map[any][]Slice
 		keysToClearPerSlice        map[Slice][]any
->>>>>>> 234c20ad
 	}
 )
 

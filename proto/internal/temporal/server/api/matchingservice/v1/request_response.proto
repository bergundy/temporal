// Copyright (c) 2019 Temporal Technologies, Inc.
//
// Permission is hereby granted, free of charge, to any person obtaining a copy
// of this software and associated documentation files (the "Software"), to deal
// in the Software without restriction, including without limitation the rights
// to use, copy, modify, merge, publish, distribute, sublicense, and/or sell
// copies of the Software, and to permit persons to whom the Software is
// furnished to do so, subject to the following conditions:
//
// The above copyright notice and this permission notice shall be included in
// all copies or substantial portions of the Software.
//
// THE SOFTWARE IS PROVIDED "AS IS", WITHOUT WARRANTY OF ANY KIND, EXPRESS OR
// IMPLIED, INCLUDING BUT NOT LIMITED TO THE WARRANTIES OF MERCHANTABILITY,
// FITNESS FOR A PARTICULAR PURPOSE AND NONINFRINGEMENT. IN NO EVENT SHALL THE
// AUTHORS OR COPYRIGHT HOLDERS BE LIABLE FOR ANY CLAIM, DAMAGES OR OTHER
// LIABILITY, WHETHER IN AN ACTION OF CONTRACT, TORT OR OTHERWISE, ARISING FROM,
// OUT OF OR IN CONNECTION WITH THE SOFTWARE OR THE USE OR OTHER DEALINGS IN
// THE SOFTWARE.

syntax = "proto3";

package temporal.server.api.matchingservice.v1;
option go_package = "go.temporal.io/server/api/matchingservice/v1;matchingservice";

import "google/protobuf/duration.proto";
import "google/protobuf/timestamp.proto";

import "dependencies/gogoproto/gogo.proto";

import "temporal/api/common/v1/message.proto";
import "temporal/api/enums/v1/task_queue.proto";
import "temporal/api/taskqueue/v1/message.proto";
import "temporal/api/query/v1/message.proto";
import "temporal/api/protocol/v1/message.proto";

import "temporal/server/api/clock/v1/message.proto";
import "temporal/server/api/enums/v1/task.proto";
import "temporal/server/api/history/v1/message.proto";
import "temporal/server/api/persistence/v1/task_queues.proto";
import "temporal/server/api/taskqueue/v1/message.proto";

import "temporal/api/workflowservice/v1/request_response.proto";

message PollWorkflowTaskQueueRequest {
    string namespace_id = 1;
    string poller_id = 2;
    temporal.api.workflowservice.v1.PollWorkflowTaskQueueRequest poll_request = 3;
    string forwarded_source = 4;
}

message PollWorkflowTaskQueueResponse {
    bytes task_token = 1;
    temporal.api.common.v1.WorkflowExecution workflow_execution = 2;
    temporal.api.common.v1.WorkflowType workflow_type = 3;
    int64 previous_started_event_id = 4;
    int64 started_event_id = 5;
    int32 attempt = 6;
    int64 next_event_id = 7;
    int64 backlog_count_hint = 8;
    bool sticky_execution_enabled = 9;
    temporal.api.query.v1.WorkflowQuery query = 10;
    temporal.server.api.history.v1.TransientWorkflowTaskInfo transient_workflow_task = 11;
    temporal.api.taskqueue.v1.TaskQueue workflow_execution_task_queue = 12;
    reserved 13;
    bytes branch_token = 14;
    google.protobuf.Timestamp scheduled_time = 15 [(gogoproto.stdtime) = true];
    google.protobuf.Timestamp started_time = 16 [(gogoproto.stdtime) = true];
    map<string, temporal.api.query.v1.WorkflowQuery> queries = 17;
    repeated temporal.api.protocol.v1.Message messages = 18;
}

message PollActivityTaskQueueRequest {
    string namespace_id = 1;
    string poller_id = 2;
    temporal.api.workflowservice.v1.PollActivityTaskQueueRequest poll_request = 3;
    string forwarded_source = 4;
}

message PollActivityTaskQueueResponse {
    bytes task_token = 1;
    temporal.api.common.v1.WorkflowExecution workflow_execution = 2;
    string activity_id = 3;
    temporal.api.common.v1.ActivityType activity_type = 4;
    temporal.api.common.v1.Payloads input = 5;
    google.protobuf.Timestamp scheduled_time = 6 [(gogoproto.stdtime) = true];
    // (-- api-linter: core::0140::prepositions=disabled
    //     aip.dev/not-precedent: "to" is used to indicate interval. --)
    google.protobuf.Duration schedule_to_close_timeout = 7 [(gogoproto.stdduration) = true];
    google.protobuf.Timestamp started_time = 8 [(gogoproto.stdtime) = true];
    // (-- api-linter: core::0140::prepositions=disabled
    //     aip.dev/not-precedent: "to" is used to indicate interval. --)
    google.protobuf.Duration start_to_close_timeout = 9 [(gogoproto.stdduration) = true];
    google.protobuf.Duration heartbeat_timeout = 10 [(gogoproto.stdduration) = true];
    int32 attempt = 11;
    google.protobuf.Timestamp current_attempt_scheduled_time = 12 [(gogoproto.stdtime) = true];
    temporal.api.common.v1.Payloads heartbeat_details = 13;
    temporal.api.common.v1.WorkflowType workflow_type = 14;
    string workflow_namespace = 15;
    temporal.api.common.v1.Header header = 16;
}

message AddWorkflowTaskRequest {
    string namespace_id = 1;
    temporal.api.common.v1.WorkflowExecution execution = 2;
    temporal.api.taskqueue.v1.TaskQueue task_queue = 3;
    int64 scheduled_event_id = 4;
    // (-- api-linter: core::0140::prepositions=disabled
    //     aip.dev/not-precedent: "to" is used to indicate interval. --)
    google.protobuf.Duration schedule_to_start_timeout = 5 [(gogoproto.stdduration) = true];
    string forwarded_source = 6;
    temporal.server.api.enums.v1.TaskSource source = 7;
    temporal.server.api.clock.v1.VectorClock clock = 9;
    // How this task should be directed by matching. (Missing means the default
    // for TaskVersionDirective, which is unversioned.)
    temporal.server.api.taskqueue.v1.TaskVersionDirective version_directive = 10;
}

message AddWorkflowTaskResponse {
}

message AddActivityTaskRequest {
    string namespace_id = 1;
    temporal.api.common.v1.WorkflowExecution execution = 2;
    reserved 3;
    temporal.api.taskqueue.v1.TaskQueue task_queue = 4;
    int64 scheduled_event_id = 5;
    // (-- api-linter: core::0140::prepositions=disabled
    //     aip.dev/not-precedent: "to" is used to indicate interval. --)
    google.protobuf.Duration schedule_to_start_timeout = 6 [(gogoproto.stdduration) = true];
    string forwarded_source = 7;
    temporal.server.api.enums.v1.TaskSource source = 8;
    temporal.server.api.clock.v1.VectorClock clock = 9;
    // How this task should be directed by matching. (Missing means the default
    // for TaskVersionDirective, which is unversioned.)
    temporal.server.api.taskqueue.v1.TaskVersionDirective version_directive = 10;
}

message AddActivityTaskResponse {
}

message QueryWorkflowRequest {
    string namespace_id = 1;
    temporal.api.taskqueue.v1.TaskQueue task_queue = 2;
    temporal.api.workflowservice.v1.QueryWorkflowRequest query_request = 3;
    string forwarded_source = 4;
    // How this task should be directed by matching. (Missing means the default
    // for TaskVersionDirective, which is unversioned.)
    temporal.server.api.taskqueue.v1.TaskVersionDirective version_directive = 5;
}

message QueryWorkflowResponse {
    temporal.api.common.v1.Payloads query_result = 1;
    temporal.api.query.v1.QueryRejected query_rejected = 2;
}

message RespondQueryTaskCompletedRequest {
    string namespace_id = 1;
    temporal.api.taskqueue.v1.TaskQueue task_queue = 2;
    string task_id = 3;
    temporal.api.workflowservice.v1.RespondQueryTaskCompletedRequest completed_request = 4;
}

message RespondQueryTaskCompletedResponse {
}

message CancelOutstandingPollRequest {
    string namespace_id = 1;
    temporal.api.enums.v1.TaskQueueType task_queue_type = 2;
    temporal.api.taskqueue.v1.TaskQueue task_queue = 3;
    string poller_id = 4;
}

message CancelOutstandingPollResponse {
}

message DescribeTaskQueueRequest {
    string namespace_id = 1;
    temporal.api.workflowservice.v1.DescribeTaskQueueRequest desc_request = 2;
}

message DescribeTaskQueueResponse {
    repeated temporal.api.taskqueue.v1.PollerInfo pollers = 1;
    temporal.api.taskqueue.v1.TaskQueueStatus task_queue_status = 2;
}

message ListTaskQueuePartitionsRequest {
    string namespace = 1;
    string namespace_id = 3;
    temporal.api.taskqueue.v1.TaskQueue task_queue = 2;
}

message ListTaskQueuePartitionsResponse {
    repeated temporal.api.taskqueue.v1.TaskQueuePartitionMetadata activity_task_queue_partitions = 1;
    repeated temporal.api.taskqueue.v1.TaskQueuePartitionMetadata workflow_task_queue_partitions = 2;
}

// (-- api-linter: core::0134::request-mask-required=disabled
//     aip.dev/not-precedent: UpdateWorkerBuildIdCompatibilityRequest doesn't follow Google API format --)
// (-- api-linter: core::0134::request-resource-required=disabled
//     aip.dev/not-precedent: UpdateWorkerBuildIdCompatibilityRequest RPC doesn't follow Google API format. --)
message UpdateWorkerBuildIdCompatibilityRequest {
    string namespace_id = 1;
    temporal.api.workflowservice.v1.UpdateWorkerBuildIdCompatibilityRequest request = 2;
}
message UpdateWorkerBuildIdCompatibilityResponse {}

message GetWorkerBuildIdCompatibilityRequest {
    string namespace_id = 1;
    temporal.api.workflowservice.v1.GetWorkerBuildIdCompatibilityRequest request = 2;
}
message GetWorkerBuildIdCompatibilityResponse {
    temporal.api.workflowservice.v1.GetWorkerBuildIdCompatibilityResponse response = 1;
}

message GetTaskQueueUserDataRequest {
    string namespace_id = 1;
    // The task queue to fetch data from. The task queue is always considered as a normal
    // queue, since sticky queues have no user data.
    string task_queue = 2;
    // Normally task queue type should always be TASK_QUEUE_TYPE_WORKFLOW here, but querying
    // activity task queues is useful for testing.
    temporal.api.enums.v1.TaskQueueType task_queue_type = 5;
    // The value of the last known user data version.
    // If the requester has no data, it should set this to 0.
    // This value must not be set to a negative number (note that our linter suggests avoiding uint64).
    int64 last_known_user_data_version = 3;
    // If set and last_known_user_data_version is the current version, block until new data is
    // available (or timeout).
    bool wait_new_data = 4;
}
message GetTaskQueueUserDataResponse {
    // Whether this task queue has any stored user data
    bool task_queue_has_user_data = 1;
    // Versioned user data, set if the task queue has user data and the request's last_known_user_data_version is less
    // than the version cached in the root partition.
    temporal.server.api.persistence.v1.VersionedTaskQueueUserData user_data = 2;
}

message ApplyTaskQueueUserDataReplicationEventRequest {
    string namespace_id = 1;
    string task_queue = 2;
    temporal.server.api.persistence.v1.TaskQueueUserData user_data = 3;
}

message ApplyTaskQueueUserDataReplicationEventResponse {
}

<<<<<<< HEAD
message GetBuildIdTaskQueueMappingRequest {
    string namespace_id = 1;
    string build_id = 2;
}

message GetBuildIdTaskQueueMappingResponse {
    repeated string task_queues = 1;
=======
message ForceUnloadTaskQueueRequest {
    string namespace_id = 1;
    string task_queue = 2;
    temporal.api.enums.v1.TaskQueueType task_queue_type = 3;
}

message ForceUnloadTaskQueueResponse {
    bool was_loaded = 1;
>>>>>>> 55aba218
}<|MERGE_RESOLUTION|>--- conflicted
+++ resolved
@@ -246,7 +246,6 @@
 message ApplyTaskQueueUserDataReplicationEventResponse {
 }
 
-<<<<<<< HEAD
 message GetBuildIdTaskQueueMappingRequest {
     string namespace_id = 1;
     string build_id = 2;
@@ -254,7 +253,8 @@
 
 message GetBuildIdTaskQueueMappingResponse {
     repeated string task_queues = 1;
-=======
+}
+
 message ForceUnloadTaskQueueRequest {
     string namespace_id = 1;
     string task_queue = 2;
@@ -263,5 +263,4 @@
 
 message ForceUnloadTaskQueueResponse {
     bool was_loaded = 1;
->>>>>>> 55aba218
 }
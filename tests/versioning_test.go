--- conflicted
+++ resolved
@@ -66,17 +66,10 @@
 )
 
 func (s *versioningIntegSuite) SetupSuite() {
-<<<<<<< HEAD
 	s.dynamicConfigOverrides = map[dynamicconfig.Key]interface{}{
-		dynamicconfig.MatchingMaxTaskQueueIdleTime:           5 * time.Second,
 		dynamicconfig.FrontendEnableWorkerVersioningDataAPIs: true,
 		dynamicconfig.MatchingForwarderMaxChildrenPerNode:    partitionTreeDegree,
 		dynamicconfig.TaskQueuesPerBuildIdLimit:              3,
-=======
-	s.dynamicConfigOverrides = map[dynamicconfig.Key]any{
-		dynamicconfig.FrontendEnableWorkerVersioningDataAPIs: true,
-		dynamicconfig.MatchingForwarderMaxChildrenPerNode:    partitionTreeDegree,
->>>>>>> 55aba218
 	}
 	s.setupSuite("testdata/integration_test_cluster.yaml")
 }
@@ -124,7 +117,7 @@
 	})
 	s.NoError(err)
 	s.NotNil(res2)
-	s.Equal("foo", getCurrentDefault(res2))
+	s.Equal(s.prefixed("foo"), getCurrentDefault(res2))
 }
 
 func (s *versioningIntegSuite) TestSeriesOfUpdates() {
@@ -134,29 +127,17 @@
 	for i := 0; i < 10; i++ {
 		s.addNewDefaultBuildId(ctx, tq, fmt.Sprintf("foo-%d", i))
 	}
-	res, err := s.engine.UpdateWorkerBuildIdCompatibility(ctx, &workflowservice.UpdateWorkerBuildIdCompatibilityRequest{
+	s.addCompatibleBuildId(ctx, tq, "foo-2.1", "foo-2", false)
+
+	res, err := s.engine.GetWorkerBuildIdCompatibility(ctx, &workflowservice.GetWorkerBuildIdCompatibilityRequest{
 		Namespace: s.namespace,
 		TaskQueue: tq,
-		Operation: &workflowservice.UpdateWorkerBuildIdCompatibilityRequest_AddNewCompatibleBuildId{
-			AddNewCompatibleBuildId: &workflowservice.UpdateWorkerBuildIdCompatibilityRequest_AddNewCompatibleVersion{
-				NewBuildId:                "foo-2.1",
-				ExistingCompatibleBuildId: "foo-2",
-				MakeSetDefault:            false,
-			},
-		},
 	})
 	s.NoError(err)
 	s.NotNil(res)
-
-	res2, err := s.engine.GetWorkerBuildIdCompatibility(ctx, &workflowservice.GetWorkerBuildIdCompatibilityRequest{
-		Namespace: s.namespace,
-		TaskQueue: tq,
-	})
-	s.NoError(err)
-	s.NotNil(res2)
-	s.Equal("foo-9", getCurrentDefault(res2))
-	s.Equal("foo-2.1", res2.GetMajorVersionSets()[2].GetBuildIds()[1])
-	s.Equal("foo-2", res2.GetMajorVersionSets()[2].GetBuildIds()[0])
+	s.Equal(s.prefixed("foo-9"), getCurrentDefault(res))
+	s.Equal(s.prefixed("foo-2.1"), res.GetMajorVersionSets()[2].GetBuildIds()[1])
+	s.Equal(s.prefixed("foo-2"), res.GetMajorVersionSets()[2].GetBuildIds()[0])
 }
 
 func (s *versioningIntegSuite) TestLinkToNonexistentCompatibleVersionReturnsNotFound() {
@@ -190,6 +171,7 @@
 		TaskQueue:     tq,
 		TaskQueueType: enumspb.TASK_QUEUE_TYPE_WORKFLOW,
 	})
+	s.NoError(err)
 
 	res, err := s.engine.GetWorkerBuildIdCompatibility(ctx, &workflowservice.GetWorkerBuildIdCompatibilityRequest{
 		Namespace: s.namespace,
@@ -197,7 +179,7 @@
 	})
 	s.NoError(err)
 	s.NotNil(res)
-	s.Equal("foo", getCurrentDefault(res))
+	s.Equal(s.prefixed("foo"), getCurrentDefault(res))
 }
 
 func (s *versioningIntegSuite) TestVersioningChangesPropagate() {
@@ -217,6 +199,36 @@
 		s.addNewDefaultBuildId(ctx, tq, buildId)
 		s.waitForPropagation(ctx, tq, buildId)
 	}
+}
+
+func (s *versioningIntegSuite) TestMaxTaskQueuesPerBuildIdEnforced() {
+	ctx := NewContext()
+	buildId := fmt.Sprintf("b-%s", s.T().Name())
+	// Map a 3 task queues to this build id and verify success
+	for i := 1; i <= 3; i++ {
+		taskQueue := fmt.Sprintf("q-%s-%d", s.T().Name(), i)
+		_, err := s.engine.UpdateWorkerBuildIdCompatibility(ctx, &workflowservice.UpdateWorkerBuildIdCompatibilityRequest{
+			Namespace: s.namespace,
+			TaskQueue: taskQueue,
+			Operation: &workflowservice.UpdateWorkerBuildIdCompatibilityRequest_AddNewBuildIdInNewDefaultSet{
+				AddNewBuildIdInNewDefaultSet: buildId,
+			},
+		})
+		s.NoError(err)
+	}
+
+	// Map a fourth task queue to this build id and verify it errors
+	taskQueue := fmt.Sprintf("q-%s-%d", s.T().Name(), 4)
+	_, err := s.engine.UpdateWorkerBuildIdCompatibility(ctx, &workflowservice.UpdateWorkerBuildIdCompatibilityRequest{
+		Namespace: s.namespace,
+		TaskQueue: taskQueue,
+		Operation: &workflowservice.UpdateWorkerBuildIdCompatibilityRequest_AddNewBuildIdInNewDefaultSet{
+			AddNewBuildIdInNewDefaultSet: buildId,
+		},
+	})
+	var failedPreconditionError *serviceerror.FailedPrecondition
+	s.ErrorAs(err, &failedPreconditionError)
+	s.Equal("Exceeded max task queues allowed to be mapped to a single build id: 3", failedPreconditionError.Message)
 }
 
 func (s *versioningIntegSuite) testWithMatchingBehavior(subtest func()) {
@@ -274,7 +286,7 @@
 	s.waitForPropagation(ctx, tq, "v1")
 
 	w1 := worker.New(s.sdkClient, tq, worker.Options{
-		BuildID:                 "v1",
+		BuildID:                 s.prefixed("v1"),
 		UseBuildIDForVersioning: true,
 	})
 	w1.RegisterWorkflow(wf)
@@ -301,7 +313,7 @@
 
 	// run worker before registering build. it will use guessed set id
 	w1 := worker.New(s.sdkClient, tq, worker.Options{
-		BuildID:                 "v1",
+		BuildID:                 s.prefixed("v1"),
 		UseBuildIDForVersioning: true,
 	})
 	w1.RegisterWorkflow(wf)
@@ -397,7 +409,7 @@
 	s.waitForPropagation(ctx, tq, "v1")
 
 	w1 := worker.New(s.sdkClient, tq, worker.Options{
-		BuildID:                 "v1",
+		BuildID:                 s.prefixed("v1"),
 		UseBuildIDForVersioning: true,
 	})
 	w1.RegisterWorkflowWithOptions(wf1, workflow.RegisterOptions{Name: "wf"})
@@ -428,7 +440,7 @@
 	s.waitForPropagation(ctx, tq, "v2")
 
 	w2 := worker.New(s.sdkClient, tq, worker.Options{
-		BuildID:                 "v2",
+		BuildID:                 s.prefixed("v2"),
 		UseBuildIDForVersioning: true,
 	})
 	w2.RegisterWorkflowWithOptions(wf2, workflow.RegisterOptions{Name: "wf"})
@@ -490,7 +502,7 @@
 	s.waitForPropagation(ctx, tq, "v1")
 
 	w1 := worker.New(s.sdkClient, tq, worker.Options{
-		BuildID:                 "v1",
+		BuildID:                 s.prefixed("v1"),
 		UseBuildIDForVersioning: true,
 	})
 	w1.RegisterWorkflowWithOptions(wf1, workflow.RegisterOptions{Name: "wf"})
@@ -508,7 +520,7 @@
 	s.waitForPropagation(ctx, tq, "v2")
 	// start worker for v2
 	w2 := worker.New(s.sdkClient, tq, worker.Options{
-		BuildID:                 "v2",
+		BuildID:                 s.prefixed("v2"),
 		UseBuildIDForVersioning: true,
 	})
 	w2.RegisterWorkflowWithOptions(wf2, workflow.RegisterOptions{Name: "wf"})
@@ -566,7 +578,7 @@
 	s.waitForPropagation(ctx, tq, "v1")
 
 	w1 := worker.New(s.sdkClient, tq, worker.Options{
-		BuildID:                 "v1",
+		BuildID:                 s.prefixed("v1"),
 		UseBuildIDForVersioning: true,
 	})
 	w1.RegisterWorkflowWithOptions(wf1, workflow.RegisterOptions{Name: "wf"})
@@ -584,7 +596,7 @@
 	s.waitForPropagation(ctx, tq, "v2")
 	// start worker for v2
 	w2 := worker.New(s.sdkClient, tq, worker.Options{
-		BuildID:                 "v2",
+		BuildID:                 s.prefixed("v2"),
 		UseBuildIDForVersioning: true,
 	})
 	w2.RegisterWorkflowWithOptions(wf2, workflow.RegisterOptions{Name: "wf"})
@@ -675,7 +687,7 @@
 	s.waitForPropagation(ctx, tq, "v1")
 
 	w1 := worker.New(s.sdkClient, tq, worker.Options{
-		BuildID:                 "v1",
+		BuildID:                 s.prefixed("v1"),
 		UseBuildIDForVersioning: true,
 	})
 	w1.RegisterWorkflowWithOptions(wf1, workflow.RegisterOptions{Name: "wf"})
@@ -694,7 +706,7 @@
 
 	// start workers for v11 and v2
 	w11 := worker.New(s.sdkClient, tq, worker.Options{
-		BuildID:                 "v11",
+		BuildID:                 s.prefixed("v11"),
 		UseBuildIDForVersioning: true,
 	})
 	w11.RegisterWorkflowWithOptions(wf11, workflow.RegisterOptions{Name: "wf"})
@@ -702,7 +714,7 @@
 	defer w11.Stop()
 
 	w2 := worker.New(s.sdkClient, tq, worker.Options{
-		BuildID:                 "v2",
+		BuildID:                 s.prefixed("v2"),
 		UseBuildIDForVersioning: true,
 	})
 	w2.RegisterWorkflowWithOptions(wf2, workflow.RegisterOptions{Name: "wf"})
@@ -777,7 +789,7 @@
 	s.waitForPropagation(ctx, tq, "v1")
 
 	w1 := worker.New(s.sdkClient, tq, worker.Options{
-		BuildID:                 "v1",
+		BuildID:                 s.prefixed("v1"),
 		UseBuildIDForVersioning: true,
 	})
 	w1.RegisterWorkflowWithOptions(wf1, workflow.RegisterOptions{Name: "wf"})
@@ -801,7 +813,7 @@
 
 	// start workers for v11 and v2
 	w11 := worker.New(s.sdkClient, tq, worker.Options{
-		BuildID:                 "v11",
+		BuildID:                 s.prefixed("v11"),
 		UseBuildIDForVersioning: true,
 	})
 	w11.RegisterWorkflowWithOptions(wf11, workflow.RegisterOptions{Name: "wf"})
@@ -809,7 +821,7 @@
 	defer w11.Stop()
 
 	w2 := worker.New(s.sdkClient, tq, worker.Options{
-		BuildID:                 "v2",
+		BuildID:                 s.prefixed("v2"),
 		UseBuildIDForVersioning: true,
 	})
 	w2.RegisterWorkflowWithOptions(wf2, workflow.RegisterOptions{Name: "wf"})
@@ -870,7 +882,7 @@
 	s.waitForPropagation(ctx, tq, "v1")
 
 	w1 := worker.New(s.sdkClient, tq, worker.Options{
-		BuildID:                 "v1",
+		BuildID:                 s.prefixed("v1"),
 		UseBuildIDForVersioning: true,
 	})
 	w1.RegisterWorkflowWithOptions(wf1, workflow.RegisterOptions{Name: "wf"})
@@ -894,7 +906,7 @@
 
 	// start workers for v11 and v2
 	w11 := worker.New(s.sdkClient, tq, worker.Options{
-		BuildID:                 "v11",
+		BuildID:                 s.prefixed("v11"),
 		UseBuildIDForVersioning: true,
 	})
 	w11.RegisterWorkflowWithOptions(wf11, workflow.RegisterOptions{Name: "wf"})
@@ -902,7 +914,7 @@
 	defer w11.Stop()
 
 	w2 := worker.New(s.sdkClient, tq, worker.Options{
-		BuildID:                 "v2",
+		BuildID:                 s.prefixed("v2"),
 		UseBuildIDForVersioning: true,
 	})
 	w2.RegisterWorkflowWithOptions(wf2, workflow.RegisterOptions{Name: "wf"})
@@ -915,6 +927,11 @@
 	s.GreaterOrEqual(runs1.Load(), int32(3))
 	s.Zero(runs11.Load())
 	s.GreaterOrEqual(runs2.Load(), int32(3))
+}
+
+// Add a per test prefix to avoid hitting the namespace limit of mapped task queue per build id
+func (s *versioningIntegSuite) prefixed(buildId string) string {
+	return s.T().Name() + ":" + buildId
 }
 
 // addNewDefaultBuildId updates build id info on a task queue with a new build id in a new default set.
@@ -923,7 +940,7 @@
 		Namespace: s.namespace,
 		TaskQueue: tq,
 		Operation: &workflowservice.UpdateWorkerBuildIdCompatibilityRequest_AddNewBuildIdInNewDefaultSet{
-			AddNewBuildIdInNewDefaultSet: newBuildId,
+			AddNewBuildIdInNewDefaultSet: s.prefixed(newBuildId),
 		},
 	})
 	s.NoError(err)
@@ -937,8 +954,8 @@
 		TaskQueue: tq,
 		Operation: &workflowservice.UpdateWorkerBuildIdCompatibilityRequest_AddNewCompatibleBuildId{
 			AddNewCompatibleBuildId: &workflowservice.UpdateWorkerBuildIdCompatibilityRequest_AddNewCompatibleVersion{
-				NewBuildId:                newBuildId,
-				ExistingCompatibleBuildId: existing,
+				NewBuildId:                s.prefixed(newBuildId),
+				ExistingCompatibleBuildId: s.prefixed(existing),
 				MakeSetDefault:            makeSetDefault,
 			},
 		},
@@ -979,7 +996,7 @@
 					TaskQueueType: pt.tp,
 				})
 			s.NoError(err)
-			if containsBuildId(res.GetUserData().GetData().GetVersioningData(), newBuildId) {
+			if containsBuildId(res.GetUserData().GetData().GetVersioningData(), s.prefixed(newBuildId)) {
 				delete(remaining, pt)
 			}
 		}
@@ -998,43 +1015,8 @@
 	return false
 }
 
-<<<<<<< HEAD
-func (s *versioningIntegSuite) TestMaxTaskQueuesPerBuildIdEnforced() {
-	ctx := NewContext()
-	buildId := fmt.Sprintf("b-%s", s.T().Name())
-	// Map a 3 task queues to this build id and verify success
-	for i := 1; i <= 3; i++ {
-		taskQueue := fmt.Sprintf("q-%s-%d", s.T().Name(), i)
-		_, err := s.engine.UpdateWorkerBuildIdCompatibility(ctx, &workflowservice.UpdateWorkerBuildIdCompatibilityRequest{
-			Namespace: s.namespace,
-			TaskQueue: taskQueue,
-			Operation: &workflowservice.UpdateWorkerBuildIdCompatibilityRequest_AddNewBuildIdInNewDefaultSet{
-				AddNewBuildIdInNewDefaultSet: buildId,
-			},
-		})
-		s.NoError(err)
-	}
-
-	// Map a fourth task queue to this build id and verify it errors
-	taskQueue := fmt.Sprintf("q-%s-%d", s.T().Name(), 4)
-	_, err := s.engine.UpdateWorkerBuildIdCompatibility(ctx, &workflowservice.UpdateWorkerBuildIdCompatibilityRequest{
-		Namespace: s.namespace,
-		TaskQueue: taskQueue,
-		Operation: &workflowservice.UpdateWorkerBuildIdCompatibilityRequest_AddNewBuildIdInNewDefaultSet{
-			AddNewBuildIdInNewDefaultSet: buildId,
-		},
-	})
-	var failedPreconditionError *serviceerror.FailedPrecondition
-	s.ErrorAs(err, &failedPreconditionError)
-	s.Equal("Exceeded max task queues allowed to be mapped to a single build id: 3", failedPreconditionError.Message)
-}
-
-func getCurrentDefault(resp *workflowservice.GetWorkerBuildIdCompatibilityResponse) string {
-	if resp == nil {
-=======
 func getCurrentDefault(res *workflowservice.GetWorkerBuildIdCompatibilityResponse) string {
 	if res == nil {
->>>>>>> 55aba218
 		return ""
 	}
 	curMajorSet := res.GetMajorVersionSets()[len(res.GetMajorVersionSets())-1]

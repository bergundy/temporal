--- conflicted
+++ resolved
@@ -29,1682 +29,9 @@
 	"testing"
 
 	"github.com/stretchr/testify/suite"
-<<<<<<< HEAD
-	"go.temporal.io/api/batch/v1"
-	commonpb "go.temporal.io/api/common/v1"
-	enumspb "go.temporal.io/api/enums/v1"
-	historypb "go.temporal.io/api/history/v1"
-	taskqueuepb "go.temporal.io/api/taskqueue/v1"
-	"go.temporal.io/api/workflowservice/v1"
-	"go.temporal.io/sdk/activity"
-	sdkclient "go.temporal.io/sdk/client"
-	"go.temporal.io/sdk/converter"
-	"go.temporal.io/sdk/temporal"
-	"go.temporal.io/sdk/worker"
-	"go.temporal.io/sdk/workflow"
-	"go.uber.org/multierr"
-
-	"go.temporal.io/server/api/adminservice/v1"
-	"go.temporal.io/server/common"
-	"go.temporal.io/server/common/backoff"
-	"go.temporal.io/server/common/dynamicconfig"
-	"go.temporal.io/server/common/log/tag"
-	"go.temporal.io/server/common/persistence"
-	"go.temporal.io/server/common/rpc"
-)
-
-type (
-	clientFunctionalSuite struct {
-		// override suite.Suite.Assertions with require.Assertions; this means that s.NotNil(nil) will stop the test,
-		// not merely log an error
-		// Please never change this to assert.Assertions, tests rely on the fail fast behavior.
-		*require.Assertions
-		FunctionalTestBase
-		sdkClient                 sdkclient.Client
-		worker                    worker.Worker
-		taskQueue                 string
-		maxPendingChildExecutions int
-		maxPendingActivities      int
-		maxPendingCancelRequests  int
-		maxPendingSignals         int
-	}
-)
-
-var (
-	ErrEncodingIsNotSet       = errors.New("payload encoding metadata is not set")
-	ErrEncodingIsNotSupported = errors.New("payload encoding is not supported")
-=======
->>>>>>> 569a306d
 )
 
 func TestClientFunctionalSuite(t *testing.T) {
 	flag.Parse()
-<<<<<<< HEAD
-	suite.Run(t, new(clientFunctionalSuite))
-}
-
-func (s *clientFunctionalSuite) SetupSuite() {
-	// these limits are higher in production, but our tests would take too long if we set them that high
-	limit := 10
-	s.maxPendingChildExecutions = limit
-	s.maxPendingActivities = limit
-	s.maxPendingCancelRequests = limit
-	s.maxPendingSignals = limit
-	s.dynamicConfigOverrides = map[dynamicconfig.Key]interface{}{
-		dynamicconfig.NumPendingChildExecutionsLimitError:        s.maxPendingChildExecutions,
-		dynamicconfig.NumPendingActivitiesLimitError:             s.maxPendingActivities,
-		dynamicconfig.NumPendingCancelRequestsLimitError:         s.maxPendingCancelRequests,
-		dynamicconfig.NumPendingSignalsLimitError:                s.maxPendingSignals,
-		dynamicconfig.FrontendEnableWorkerVersioningDataAPIs:     true,
-		dynamicconfig.FrontendEnableWorkerVersioningWorkflowAPIs: true,
-		dynamicconfig.FrontendEnableNexusHTTPHandler:             true,
-	}
-	s.setupSuite("testdata/client_cluster.yaml")
-}
-
-func (s *clientFunctionalSuite) TearDownSuite() {
-	s.tearDownSuite()
-}
-
-func (s *clientFunctionalSuite) SetupTest() {
-	// Have to define our overridden assertions in the test setup. If we did it earlier, s.T() will return nil
-	s.Assertions = require.New(s.T())
-
-	sdkClient, err := sdkclient.Dial(sdkclient.Options{
-		HostPort:  s.hostPort,
-		Namespace: s.namespace,
-	})
-	if err != nil {
-		s.Logger.Fatal("Error when creating SDK client", tag.Error(err))
-	}
-	s.sdkClient = sdkClient
-	s.taskQueue = s.randomizeStr("tq")
-
-	// We need to set this timeout to 0 to disable the deadlock detector. Otherwise, the deadlock detector will cause
-	// TestTooManyChildWorkflows to fail because it thinks there is a deadlock due to the blocked child workflows.
-	s.worker = worker.New(s.sdkClient, s.taskQueue, worker.Options{DeadlockDetectionTimeout: 0})
-	if err := s.worker.Start(); err != nil {
-		s.Logger.Fatal("Error when start worker", tag.Error(err))
-	}
-}
-
-func (s *clientFunctionalSuite) TearDownTest() {
-	s.worker.Stop()
-	s.sdkClient.Close()
-}
-
-// testDataConverter implements encoded.DataConverter using gob
-type testDataConverter struct {
-	NumOfCallToPayloads   int // for testing to know testDataConverter is called as expected
-	NumOfCallFromPayloads int
-}
-
-func (tdc *testDataConverter) ToPayloads(values ...interface{}) (*commonpb.Payloads, error) {
-	tdc.NumOfCallToPayloads++
-	result := &commonpb.Payloads{}
-	for i, value := range values {
-		p, err := tdc.ToPayload(value)
-		if err != nil {
-			return nil, fmt.Errorf(
-				"args[%d], %T: %w", i, value, err)
-		}
-		result.Payloads = append(result.Payloads, p)
-	}
-	return result, nil
-}
-
-func (tdc *testDataConverter) FromPayloads(payloads *commonpb.Payloads, valuePtrs ...interface{}) error {
-	tdc.NumOfCallFromPayloads++
-	for i, p := range payloads.GetPayloads() {
-		err := tdc.FromPayload(p, valuePtrs[i])
-		if err != nil {
-			return fmt.Errorf("args[%d]: %w", i, err)
-		}
-	}
-	return nil
-}
-
-func (tdc *testDataConverter) ToPayload(value interface{}) (*commonpb.Payload, error) {
-	var buf bytes.Buffer
-	enc := gob.NewEncoder(&buf)
-	if err := enc.Encode(value); err != nil {
-		return nil, err
-	}
-	p := &commonpb.Payload{
-		Metadata: map[string][]byte{
-			"encoding": []byte("gob"),
-		},
-		Data: buf.Bytes(),
-	}
-	return p, nil
-}
-
-func (tdc *testDataConverter) FromPayload(payload *commonpb.Payload, valuePtr interface{}) error {
-	encoding, ok := payload.GetMetadata()["encoding"]
-	if !ok {
-		return ErrEncodingIsNotSet
-	}
-
-	e := string(encoding)
-	if e != "gob" {
-		return ErrEncodingIsNotSupported
-	}
-
-	return decodeGob(payload, valuePtr)
-}
-
-func (tdc *testDataConverter) ToStrings(payloads *commonpb.Payloads) []string {
-	var result []string
-	for _, p := range payloads.GetPayloads() {
-		result = append(result, tdc.ToString(p))
-	}
-
-	return result
-}
-
-func decodeGob(payload *commonpb.Payload, valuePtr interface{}) error {
-	dec := gob.NewDecoder(bytes.NewBuffer(payload.GetData()))
-	return dec.Decode(valuePtr)
-}
-
-func (tdc *testDataConverter) ToString(payload *commonpb.Payload) string {
-	encoding, ok := payload.GetMetadata()["encoding"]
-	if !ok {
-		return ErrEncodingIsNotSet.Error()
-	}
-
-	e := string(encoding)
-	if e != "gob" {
-		return ErrEncodingIsNotSupported.Error()
-	}
-
-	var value interface{}
-	err := decodeGob(payload, &value)
-	if err != nil {
-		return err.Error()
-	}
-
-	return fmt.Sprintf("%+v", value)
-}
-
-func newTestDataConverter() converter.DataConverter {
-	return &testDataConverter{}
-}
-
-func testActivity(ctx context.Context, msg string) (string, error) {
-	return "hello_" + msg, nil
-}
-
-func testDataConverterWorkflow(ctx workflow.Context, tl string) (string, error) {
-	ao := workflow.ActivityOptions{
-		ScheduleToStartTimeout: 20 * time.Second,
-		StartToCloseTimeout:    40 * time.Second,
-	}
-	ctx = workflow.WithActivityOptions(ctx, ao)
-
-	var result string
-	err := workflow.ExecuteActivity(ctx, testActivity, "world").Get(ctx, &result)
-	if err != nil {
-		return "", err
-	}
-
-	// use another converter to run activity,
-	// with new taskQueue so that worker with same data converter can properly process tasks.
-	var result1 string
-	ctx1 := workflow.WithDataConverter(ctx, newTestDataConverter())
-	ctx1 = workflow.WithTaskQueue(ctx1, tl)
-	err1 := workflow.ExecuteActivity(ctx1, testActivity, "world1").Get(ctx1, &result1)
-	if err1 != nil {
-		return "", err1
-	}
-	return result + "," + result1, nil
-}
-
-func (s *clientFunctionalSuite) startWorkerWithDataConverter(tl string, dataConverter converter.DataConverter) (sdkclient.Client, worker.Worker) {
-	sdkClient, err := sdkclient.Dial(sdkclient.Options{
-		HostPort:      s.hostPort,
-		Namespace:     s.namespace,
-		DataConverter: dataConverter,
-	})
-	if err != nil {
-		s.Logger.Fatal("Error when creating SDK client", tag.Error(err))
-	}
-
-	worker := worker.New(sdkClient, tl, worker.Options{})
-	worker.RegisterActivity(testActivity)
-	worker.RegisterWorkflow(testChildWorkflow)
-
-	if err := worker.Start(); err != nil {
-		s.Logger.Fatal("Error when start worker with data converter", tag.Error(err))
-	}
-	return sdkClient, worker
-}
-
-func (s *clientFunctionalSuite) TestClientDataConverter() {
-	tl := "client-func-data-converter-activity-taskqueue"
-	dc := newTestDataConverter()
-	sdkClient, worker := s.startWorkerWithDataConverter(tl, dc)
-	defer func() {
-		worker.Stop()
-		sdkClient.Close()
-	}()
-
-	id := "client-func-data-converter-workflow"
-	workflowOptions := sdkclient.StartWorkflowOptions{
-		ID:                 id,
-		TaskQueue:          s.taskQueue,
-		WorkflowRunTimeout: time.Minute,
-	}
-	ctx, cancel := rpc.NewContextWithTimeoutAndVersionHeaders(time.Minute)
-	defer cancel()
-	s.worker.RegisterWorkflow(testDataConverterWorkflow)
-	s.worker.RegisterActivity(testActivity)
-	we, err := s.sdkClient.ExecuteWorkflow(ctx, workflowOptions, testDataConverterWorkflow, tl)
-	if err != nil {
-		s.Logger.Fatal("Start workflow with err", tag.Error(err))
-	}
-	s.NotNil(we)
-	s.True(we.GetRunID() != "")
-
-	var res string
-	err = we.Get(ctx, &res)
-	s.NoError(err)
-	s.Equal("hello_world,hello_world1", res)
-
-	// to ensure custom data converter is used, this number might be different if client changed.
-	d := dc.(*testDataConverter)
-	s.Equal(1, d.NumOfCallToPayloads)
-	s.Equal(1, d.NumOfCallFromPayloads)
-}
-
-func (s *clientFunctionalSuite) TestClientDataConverter_Failed() {
-	tl := "client-func-data-converter-activity-failed-taskqueue"
-	sdkClient, worker := s.startWorkerWithDataConverter(tl, nil) // mismatch of data converter
-	defer func() {
-		worker.Stop()
-		sdkClient.Close()
-	}()
-
-	id := "client-func-data-converter-failed-workflow"
-	workflowOptions := sdkclient.StartWorkflowOptions{
-		ID:                 id,
-		TaskQueue:          s.taskQueue,
-		WorkflowRunTimeout: time.Minute,
-	}
-	ctx, cancel := rpc.NewContextWithTimeoutAndVersionHeaders(time.Minute)
-	defer cancel()
-
-	s.worker.RegisterWorkflow(testDataConverterWorkflow)
-	s.worker.RegisterActivity(testActivity)
-	we, err := s.sdkClient.ExecuteWorkflow(ctx, workflowOptions, testDataConverterWorkflow, tl)
-	if err != nil {
-		s.Logger.Fatal("Start workflow with err", tag.Error(err))
-	}
-	s.NotNil(we)
-	s.True(we.GetRunID() != "")
-
-	var res string
-	err = we.Get(ctx, &res)
-	s.Error(err)
-
-	// Get history to make sure only the 2nd activity is failed because of mismatch of data converter
-	iter := s.sdkClient.GetWorkflowHistory(ctx, id, we.GetRunID(), false, 0)
-	completedAct := 0
-	failedAct := 0
-	for iter.HasNext() {
-		event, err := iter.Next()
-		s.NoError(err)
-		if event.GetEventType() == enumspb.EVENT_TYPE_ACTIVITY_TASK_COMPLETED {
-			completedAct++
-		}
-		if event.GetEventType() == enumspb.EVENT_TYPE_ACTIVITY_TASK_FAILED {
-			failedAct++
-			s.NotNil(event.GetActivityTaskFailedEventAttributes().GetFailure().GetApplicationFailureInfo())
-			s.True(strings.HasPrefix(event.GetActivityTaskFailedEventAttributes().GetFailure().GetMessage(), "unable to decode the activity function input payload with error"))
-		}
-	}
-	s.Equal(1, completedAct)
-	s.Equal(1, failedAct)
-}
-
-var childTaskQueue = "client-func-data-converter-child-taskqueue"
-
-func testParentWorkflow(ctx workflow.Context) (string, error) {
-	logger := workflow.GetLogger(ctx)
-	execution := workflow.GetInfo(ctx).WorkflowExecution
-	childID := fmt.Sprintf("child_workflow:%v", execution.RunID)
-	cwo := workflow.ChildWorkflowOptions{
-		WorkflowID:         childID,
-		WorkflowRunTimeout: time.Minute,
-	}
-	ctx = workflow.WithChildOptions(ctx, cwo)
-	var result string
-	err := workflow.ExecuteChildWorkflow(ctx, testChildWorkflow, 0, 3).Get(ctx, &result)
-	if err != nil {
-		logger.Error("Parent execution received child execution failure", "error", err)
-		return "", err
-	}
-
-	childID1 := fmt.Sprintf("child_workflow1:%v", execution.RunID)
-	cwo1 := workflow.ChildWorkflowOptions{
-		WorkflowID:         childID1,
-		WorkflowRunTimeout: time.Minute,
-		TaskQueue:          childTaskQueue,
-	}
-	ctx1 := workflow.WithChildOptions(ctx, cwo1)
-	ctx1 = workflow.WithDataConverter(ctx1, newTestDataConverter())
-	var result1 string
-	err1 := workflow.ExecuteChildWorkflow(ctx1, testChildWorkflow, 0, 2).Get(ctx1, &result1)
-	if err1 != nil {
-		logger.Error("Parent execution received child execution 1 failure", "error", err1)
-		return "", err1
-	}
-
-	res := fmt.Sprintf("Complete child1 %s times, complete child2 %s times", result, result1)
-	logger.Info("Parent execution completed", "Result", res)
-	return res, nil
-}
-
-func testChildWorkflow(ctx workflow.Context, totalCount, runCount int) (string, error) {
-	logger := workflow.GetLogger(ctx)
-	logger.Info("Child workflow execution started")
-	if runCount <= 0 {
-		logger.Error("Invalid valid for run count", "RunCount", runCount)
-		return "", errors.New("invalid run count")
-	}
-
-	totalCount++
-	runCount--
-	if runCount == 0 {
-		result := fmt.Sprintf("Child workflow execution completed after %v runs", totalCount)
-		logger.Info("Child workflow completed", "Result", result)
-		return strconv.Itoa(totalCount), nil
-	}
-
-	logger.Info("Child workflow starting new run", "RunCount", runCount, "TotalCount", totalCount)
-	return "", workflow.NewContinueAsNewError(ctx, testChildWorkflow, totalCount, runCount)
-}
-
-func (s *clientFunctionalSuite) TestClientDataConverter_WithChild() {
-	dc := newTestDataConverter()
-	sdkClient, worker := s.startWorkerWithDataConverter(childTaskQueue, dc)
-	defer func() {
-		worker.Stop()
-		sdkClient.Close()
-	}()
-
-	id := "client-func-data-converter-with-child-workflow"
-	workflowOptions := sdkclient.StartWorkflowOptions{
-		ID:                 id,
-		TaskQueue:          s.taskQueue,
-		WorkflowRunTimeout: time.Minute,
-	}
-	ctx, cancel := rpc.NewContextWithTimeoutAndVersionHeaders(time.Minute)
-	defer cancel()
-	s.worker.RegisterWorkflow(testParentWorkflow)
-	s.worker.RegisterWorkflow(testChildWorkflow)
-
-	we, err := s.sdkClient.ExecuteWorkflow(ctx, workflowOptions, testParentWorkflow)
-	if err != nil {
-		s.Logger.Fatal("Start workflow with err", tag.Error(err))
-	}
-	s.NotNil(we)
-	s.True(we.GetRunID() != "")
-
-	var res string
-	err = we.Get(ctx, &res)
-	s.NoError(err)
-	s.Equal("Complete child1 3 times, complete child2 2 times", res)
-
-	// to ensure custom data converter is used, this number might be different if client changed.
-	d := dc.(*testDataConverter)
-	s.Equal(2, d.NumOfCallToPayloads)
-	s.Equal(2, d.NumOfCallFromPayloads)
-}
-
-func (s *clientFunctionalSuite) TestTooManyChildWorkflows() {
-	// To ensure that there is one pending child workflow before we try to create the next one,
-	// we create a child workflow here that signals the parent when it has started and then blocks forever.
-	parentWorkflowId := "client-func-too-many-child-workflows"
-	blockingChildWorkflow := func(ctx workflow.Context) error {
-		workflow.SignalExternalWorkflow(ctx, parentWorkflowId, "", "blocking-child-started", nil)
-		workflow.GetSignalChannel(ctx, "unblock-child").Receive(ctx, nil)
-		return nil
-	}
-	childWorkflow := func(ctx workflow.Context) error {
-		return nil
-	}
-
-	// define a workflow which creates N blocked children, and then tries to create another, which should fail because
-	// it's now past the limit
-	maxPendingChildWorkflows := s.maxPendingChildExecutions
-	parentWorkflow := func(ctx workflow.Context) error {
-		childStarted := workflow.GetSignalChannel(ctx, "blocking-child-started")
-		for i := 0; i < maxPendingChildWorkflows; i++ {
-			childOptions := workflow.WithChildOptions(ctx, workflow.ChildWorkflowOptions{
-				WorkflowID: fmt.Sprintf("child-%d", i+1),
-			})
-			workflow.ExecuteChildWorkflow(childOptions, blockingChildWorkflow)
-		}
-		for i := 0; i < maxPendingChildWorkflows; i++ {
-			childStarted.Receive(ctx, nil)
-		}
-		return workflow.ExecuteChildWorkflow(workflow.WithChildOptions(ctx, workflow.ChildWorkflowOptions{
-			WorkflowID: fmt.Sprintf("child-%d", maxPendingChildWorkflows+1),
-		}), childWorkflow).Get(ctx, nil)
-	}
-
-	// register all the workflows
-	s.worker.RegisterWorkflow(blockingChildWorkflow)
-	s.worker.RegisterWorkflow(childWorkflow)
-	s.worker.RegisterWorkflow(parentWorkflow)
-
-	// start the parent workflow
-	timeout := time.Minute * 5
-	ctx, cancel := rpc.NewContextWithTimeoutAndVersionHeaders(timeout)
-	defer cancel()
-	options := sdkclient.StartWorkflowOptions{
-		ID:                 parentWorkflowId,
-		TaskQueue:          s.taskQueue,
-		WorkflowRunTimeout: timeout,
-	}
-	future, err := s.sdkClient.ExecuteWorkflow(ctx, options, parentWorkflow)
-	s.NoError(err)
-
-	s.historyContainsFailureCausedBy(
-		ctx,
-		parentWorkflowId,
-		enumspb.WORKFLOW_TASK_FAILED_CAUSE_PENDING_CHILD_WORKFLOWS_LIMIT_EXCEEDED,
-	)
-
-	// unblock the last child, allowing it to complete, which lowers the number of pending child workflows
-	s.NoError(s.sdkClient.SignalWorkflow(
-		ctx,
-		fmt.Sprintf("child-%d", maxPendingChildWorkflows),
-		"",
-		"unblock-child",
-		nil,
-	))
-
-	// verify that the parent workflow completes soon after the number of pending child workflows drops
-	s.eventuallySucceeds(ctx, func(ctx context.Context) error {
-		return future.Get(ctx, nil)
-	})
-}
-
-// TestTooManyPendingActivities verifies that we don't allow users to schedule new activities when they've already
-// reached the limit for pending activities.
-func (s *clientFunctionalSuite) TestTooManyPendingActivities() {
-	timeout := time.Minute * 5
-	ctx, cancel := context.WithTimeout(context.Background(), timeout)
-	defer cancel()
-
-	pendingActivities := make(chan activity.Info, s.maxPendingActivities)
-	pendingActivity := func(ctx context.Context) error {
-		pendingActivities <- activity.GetInfo(ctx)
-		return activity.ErrResultPending
-	}
-	s.worker.RegisterActivity(pendingActivity)
-	lastActivity := func(ctx context.Context) error {
-		return nil
-	}
-	s.worker.RegisterActivity(lastActivity)
-
-	readyToScheduleLastActivity := "ready-to-schedule-last-activity"
-	myWorkflow := func(ctx workflow.Context) error {
-		for i := 0; i < s.maxPendingActivities; i++ {
-			workflow.ExecuteActivity(workflow.WithActivityOptions(ctx, workflow.ActivityOptions{
-				StartToCloseTimeout: time.Minute,
-				ActivityID:          fmt.Sprintf("pending-activity-%d", i),
-			}), pendingActivity)
-		}
-
-		workflow.GetSignalChannel(ctx, readyToScheduleLastActivity).Receive(ctx, nil)
-
-		return workflow.ExecuteActivity(workflow.WithActivityOptions(ctx, workflow.ActivityOptions{
-			StartToCloseTimeout: time.Minute,
-			ActivityID:          "last-activity",
-		}), lastActivity).Get(ctx, nil)
-	}
-	s.worker.RegisterWorkflow(myWorkflow)
-
-	workflowId := uuid.New()
-	workflowRun, err := s.sdkClient.ExecuteWorkflow(ctx, sdkclient.StartWorkflowOptions{
-		ID:        workflowId,
-		TaskQueue: s.taskQueue,
-	}, myWorkflow)
-	s.NoError(err)
-
-	// wait until all of the activities are started (but not finished) before trying to schedule the last one
-	var activityInfo activity.Info
-	for i := 0; i < s.maxPendingActivities; i++ {
-		activityInfo = <-pendingActivities
-	}
-	s.NoError(s.sdkClient.SignalWorkflow(ctx, workflowId, "", readyToScheduleLastActivity, nil))
-
-	// verify that we can't finish the workflow yet
-	{
-		ctx, cancel := context.WithTimeout(ctx, time.Millisecond*100)
-		defer cancel()
-		err = workflowRun.Get(ctx, nil)
-		s.Error(err, "the workflow should not be done while there are too many pending activities")
-	}
-
-	// verify that the workflow's history contains a task that failed because it would otherwise exceed the pending
-	// child workflow limit
-	s.historyContainsFailureCausedBy(
-		ctx,
-		workflowId,
-		enumspb.WORKFLOW_TASK_FAILED_CAUSE_PENDING_ACTIVITIES_LIMIT_EXCEEDED,
-	)
-
-	// mark one of the pending activities as complete and verify that the worfklow can now complete
-	s.NoError(s.sdkClient.CompleteActivity(ctx, activityInfo.TaskToken, nil, nil))
-	s.eventuallySucceeds(ctx, func(ctx context.Context) error {
-		return workflowRun.Get(ctx, nil)
-	})
-}
-
-func (s *clientFunctionalSuite) TestTooManyCancelRequests() {
-	// set a timeout for this whole test
-	ctx, cancel := context.WithTimeout(context.Background(), time.Minute*5)
-	defer cancel()
-
-	// create a large number of blocked workflows
-	numTargetWorkflows := 50 // should be much greater than s.maxPendingCancelRequests
-	targetWorkflow := func(ctx workflow.Context) error {
-		return workflow.Await(ctx, func() bool {
-			return false
-		})
-	}
-	s.worker.RegisterWorkflow(targetWorkflow)
-	for i := 0; i < numTargetWorkflows; i++ {
-		_, err := s.sdkClient.ExecuteWorkflow(ctx, sdkclient.StartWorkflowOptions{
-			ID:        fmt.Sprintf("workflow-%d", i),
-			TaskQueue: s.taskQueue,
-		}, targetWorkflow)
-		s.NoError(err)
-	}
-
-	// define a workflow that attempts to cancel a given subsequence of the blocked workflows
-	cancelWorkflowsInRange := func(ctx workflow.Context, start, stop int) error {
-		var futures []workflow.Future
-		for i := start; i < stop; i++ {
-			future := workflow.RequestCancelExternalWorkflow(ctx, fmt.Sprintf("workflow-%d", i), "")
-			futures = append(futures, future)
-		}
-		for _, future := range futures {
-			if err := future.Get(ctx, nil); err != nil {
-				return err
-			}
-		}
-		return nil
-	}
-	s.worker.RegisterWorkflow(cancelWorkflowsInRange)
-
-	// try to cancel all the workflows at once and verify that we can't because of the limit violation
-	s.Run("CancelAllWorkflowsAtOnce", func() {
-		cancelerWorkflowId := "canceler-workflow-id"
-		run, err := s.sdkClient.ExecuteWorkflow(ctx, sdkclient.StartWorkflowOptions{
-			TaskQueue: s.taskQueue,
-			ID:        cancelerWorkflowId,
-		}, cancelWorkflowsInRange, 0, numTargetWorkflows)
-		s.NoError(err)
-		s.historyContainsFailureCausedBy(ctx, cancelerWorkflowId, enumspb.WORKFLOW_TASK_FAILED_CAUSE_PENDING_REQUEST_CANCEL_LIMIT_EXCEEDED)
-		{
-			ctx, cancel := context.WithTimeout(ctx, time.Second*3)
-			defer cancel()
-			s.Error(run.Get(ctx, nil))
-		}
-		namespaceID := s.getNamespaceID(s.namespace)
-		shardID := common.WorkflowIDToHistoryShard(namespaceID, cancelerWorkflowId, s.testClusterConfig.HistoryConfig.NumHistoryShards)
-		workflowExecution, err := s.testCluster.GetExecutionManager().GetWorkflowExecution(ctx, &persistence.GetWorkflowExecutionRequest{
-			ShardID:     shardID,
-			NamespaceID: namespaceID,
-			WorkflowID:  cancelerWorkflowId,
-			RunID:       run.GetRunID(),
-		})
-		s.NoError(err)
-		numCancelRequests := len(workflowExecution.State.RequestCancelInfos)
-		s.Assert().Zero(numCancelRequests)
-		err = s.sdkClient.CancelWorkflow(ctx, cancelerWorkflowId, "")
-		s.NoError(err)
-	})
-
-	// try to cancel all the workflows in separate batches of cancel workflows and verify that it works
-	s.Run("CancelWorkflowsInSeparateBatches", func() {
-		var runs []sdkclient.WorkflowRun
-		var stop int
-		for start := 0; start < numTargetWorkflows; start = stop {
-			stop = start + s.maxPendingCancelRequests
-			if stop > numTargetWorkflows {
-				stop = numTargetWorkflows
-			}
-			run, err := s.sdkClient.ExecuteWorkflow(ctx, sdkclient.StartWorkflowOptions{
-				TaskQueue: s.taskQueue,
-			}, cancelWorkflowsInRange, start, stop)
-			s.NoError(err)
-			runs = append(runs, run)
-		}
-
-		for _, run := range runs {
-			s.NoError(run.Get(ctx, nil))
-		}
-	})
-}
-
-func (s *clientFunctionalSuite) TestTooManyPendingSignals() {
-	ctx, cancel := context.WithTimeout(context.Background(), time.Minute)
-	defer cancel()
-	receiverId := "receiver-id"
-	signalName := "my-signal"
-	sender := func(ctx workflow.Context, n int) error {
-		var futures []workflow.Future
-		for i := 0; i < n; i++ {
-			future := workflow.SignalExternalWorkflow(ctx, receiverId, "", signalName, nil)
-			futures = append(futures, future)
-		}
-		var errs error
-		for _, future := range futures {
-			err := future.Get(ctx, nil)
-			errs = multierr.Combine(errs, err)
-		}
-		return errs
-	}
-	s.worker.RegisterWorkflow(sender)
-
-	receiver := func(ctx workflow.Context) error {
-		channel := workflow.GetSignalChannel(ctx, signalName)
-		for {
-			channel.Receive(ctx, nil)
-		}
-	}
-	s.worker.RegisterWorkflow(receiver)
-	_, err := s.sdkClient.ExecuteWorkflow(ctx, sdkclient.StartWorkflowOptions{
-		TaskQueue: s.taskQueue,
-		ID:        receiverId,
-	}, receiver)
-	s.NoError(err)
-
-	successTimeout := time.Second * 5
-	s.Run("TooManySignals", func() {
-		senderId := "sender-1"
-		senderRun, err := s.sdkClient.ExecuteWorkflow(ctx, sdkclient.StartWorkflowOptions{
-			TaskQueue: s.taskQueue,
-			ID:        senderId,
-		}, sender, s.maxPendingSignals+1)
-		s.NoError(err)
-		{
-			ctx, cancel := context.WithTimeout(ctx, successTimeout)
-			defer cancel()
-			err := senderRun.Get(ctx, nil)
-			s.Error(err)
-		}
-		s.historyContainsFailureCausedBy(
-			ctx,
-			senderId,
-			enumspb.WORKFLOW_TASK_FAILED_CAUSE_PENDING_SIGNALS_LIMIT_EXCEEDED,
-		)
-		s.NoError(s.sdkClient.CancelWorkflow(ctx, senderId, ""))
-	})
-
-	s.Run("NotTooManySignals", func() {
-		senderID := "sender-2"
-		senderRun, err := s.sdkClient.ExecuteWorkflow(ctx, sdkclient.StartWorkflowOptions{
-			TaskQueue: s.taskQueue,
-			ID:        senderID,
-		}, sender, s.maxPendingSignals)
-		s.NoError(err)
-		ctx, cancel := context.WithTimeout(ctx, successTimeout)
-		defer cancel()
-		err = senderRun.Get(ctx, nil)
-		s.NoError(err)
-	})
-}
-
-func continueAsNewTightLoop(ctx workflow.Context, currCount, maxCount int) (int, error) {
-	if currCount == maxCount {
-		return currCount, nil
-	}
-	return currCount, workflow.NewContinueAsNewError(ctx, continueAsNewTightLoop, currCount+1, maxCount)
-}
-
-func (s *clientFunctionalSuite) TestContinueAsNewTightLoop() {
-	// Simulate continue as new tight loop, and verify server throttle the rate.
-	workflowId := "continue_as_new_tight_loop"
-	s.worker.RegisterWorkflow(continueAsNewTightLoop)
-
-	ctx, cancel := rpc.NewContextWithTimeoutAndVersionHeaders(time.Minute)
-	defer cancel()
-	options := sdkclient.StartWorkflowOptions{
-		ID:                 workflowId,
-		TaskQueue:          s.taskQueue,
-		WorkflowRunTimeout: time.Second * 10,
-	}
-	startTime := time.Now()
-	future, err := s.sdkClient.ExecuteWorkflow(ctx, options, continueAsNewTightLoop, 1, 5)
-	s.NoError(err)
-
-	var runCount int
-	err = future.Get(ctx, &runCount)
-	s.NoError(err)
-	s.Equal(5, runCount)
-	duration := time.Since(startTime)
-	s.GreaterOrEqual(duration, time.Second*4)
-}
-
-func (s *clientFunctionalSuite) TestStickyAutoReset() {
-	// This test starts a workflow, wait and verify that the workflow is on sticky task queue.
-	// Then it stops the worker for 10s, this will make matching aware that sticky worker is dead.
-	// Then test sends a signal to the workflow to trigger a new workflow task.
-	// Test verify that workflow is still on sticky task queue.
-	// Then test poll the original workflow task queue directly (not via SDK),
-	// and verify that the polled WorkflowTask contains full history.
-	workflowId := "sticky_auto_reset"
-	wfFn := func(ctx workflow.Context) (string, error) {
-		sigCh := workflow.GetSignalChannel(ctx, "sig-name")
-		var msg string
-		sigCh.Receive(ctx, &msg)
-		return msg, nil
-	}
-
-	s.worker.RegisterWorkflow(wfFn)
-
-	ctx, cancel := rpc.NewContextWithTimeoutAndVersionHeaders(time.Minute)
-	defer cancel()
-	options := sdkclient.StartWorkflowOptions{
-		ID:                 workflowId,
-		TaskQueue:          s.taskQueue,
-		WorkflowRunTimeout: time.Minute,
-	}
-	// start the test workflow
-	future, err := s.sdkClient.ExecuteWorkflow(ctx, options, wfFn)
-	s.NoError(err)
-
-	// wait until wf started and sticky is set
-	var stickyQueue string
-	for i := 0; i < 5; i++ {
-		ms, err := s.adminClient.DescribeMutableState(ctx, &adminservice.DescribeMutableStateRequest{
-			Namespace: s.namespace,
-			Execution: &commonpb.WorkflowExecution{
-				WorkflowId: future.GetID(),
-			},
-		})
-
-		s.NoError(err)
-		stickyQueue = ms.DatabaseMutableState.ExecutionInfo.StickyTaskQueue
-		// verify workflow has sticky task queue
-		if stickyQueue == "" {
-			// wait until we see sticky task queue is set
-			time.Sleep(time.Second)
-			continue
-		}
-	}
-	s.NotEmpty(stickyQueue)
-	s.NotEqual(stickyQueue, s.taskQueue)
-
-	// stop worker
-	s.worker.Stop()
-	time.Sleep(time.Second * 11) // wait 11s (longer than 10s timeout), after this time, matching will detect StickyWorkerUnavailable
-	resp, err := s.engine.DescribeTaskQueue(ctx, &workflowservice.DescribeTaskQueueRequest{
-		Namespace:     s.namespace,
-		TaskQueue:     &taskqueuepb.TaskQueue{Name: stickyQueue, Kind: enumspb.TASK_QUEUE_KIND_STICKY, NormalName: s.taskQueue},
-		TaskQueueType: enumspb.TASK_QUEUE_TYPE_WORKFLOW,
-	})
-	s.NoError(err)
-	s.NotNil(resp)
-	for _, p := range resp.Pollers {
-		s.NotNil(p.LastAccessTime)
-		s.Greater(time.Now().Sub(p.LastAccessTime.AsTime()), time.Second*10)
-	}
-
-	startTime := time.Now()
-	// send a signal which will trigger a new wft, and it will be pushed to original task queue
-	err = s.sdkClient.SignalWorkflow(ctx, future.GetID(), "", "sig-name", "sig1")
-	s.NoError(err)
-
-	// check that mutable state still has sticky enabled
-	ms, err := s.adminClient.DescribeMutableState(ctx, &adminservice.DescribeMutableStateRequest{
-		Namespace: s.namespace,
-		Execution: &commonpb.WorkflowExecution{
-			WorkflowId: future.GetID(),
-		},
-	})
-	s.NoError(err)
-	s.NotEmpty(ms.DatabaseMutableState.ExecutionInfo.StickyTaskQueue)
-	s.Equal(stickyQueue, ms.DatabaseMutableState.ExecutionInfo.StickyTaskQueue)
-
-	// now poll from normal queue, and it should see the full history.
-	task, err := s.engine.PollWorkflowTaskQueue(ctx, &workflowservice.PollWorkflowTaskQueueRequest{
-		Namespace: s.namespace,
-		TaskQueue: &taskqueuepb.TaskQueue{Name: s.taskQueue, Kind: enumspb.TASK_QUEUE_KIND_NORMAL},
-	})
-
-	// should be able to get the task without having to wait until sticky timeout (5s)
-	pollLatency := time.Now().Sub(startTime)
-	s.Less(pollLatency, time.Second*4)
-
-	s.NoError(err)
-	s.NotNil(task)
-	s.NotNil(task.History)
-	s.True(len(task.History.Events) > 0)
-	s.Equal(int64(1), task.History.Events[0].EventId)
-}
-
-func (s *clientFunctionalSuite) eventuallySucceeds(ctx context.Context, operationCtx backoff.OperationCtx) {
-	s.T().Helper()
-	s.NoError(backoff.ThrottleRetryContext(
-		ctx,
-		operationCtx,
-		backoff.NewExponentialRetryPolicy(time.Second),
-		func(err error) bool {
-			// all errors are retryable
-			return true
-		},
-	))
-}
-
-func (s *clientFunctionalSuite) historyContainsFailureCausedBy(
-	ctx context.Context,
-	workflowId string,
-	cause enumspb.WorkflowTaskFailedCause,
-) {
-	s.T().Helper()
-	s.eventuallySucceeds(ctx, func(ctx context.Context) error {
-		history := s.sdkClient.GetWorkflowHistory(
-			ctx,
-			workflowId,
-			"",
-			true,
-			enumspb.HISTORY_EVENT_FILTER_TYPE_ALL_EVENT,
-		)
-		for history.HasNext() {
-			event, err := history.Next()
-			s.NoError(err)
-			switch a := event.Attributes.(type) {
-			case *historypb.HistoryEvent_WorkflowTaskFailedEventAttributes:
-				if a.WorkflowTaskFailedEventAttributes.Cause == cause {
-					return nil
-				}
-			}
-		}
-		return fmt.Errorf("did not find a failed task whose cause was %q", cause)
-	})
-}
-
-func (s *clientFunctionalSuite) Test_StickyWorkerRestartWorkflowTask() {
-	testCases := []struct {
-		name       string
-		waitTime   time.Duration
-		doQuery    bool
-		doSignal   bool
-		delayCheck func(duration time.Duration) bool
-	}{
-		{
-			name:     "new workflow task after 10s, no delay",
-			waitTime: 10 * time.Second,
-			doSignal: true,
-			delayCheck: func(duration time.Duration) bool {
-				return duration < 5*time.Second
-			},
-		},
-		{
-			name:     "new workflow task immediately, expect 5s delay",
-			waitTime: 0,
-			doSignal: true,
-			delayCheck: func(duration time.Duration) bool {
-				return duration > 5*time.Second
-			},
-		},
-		{
-			name:     "new query after 10s, no delay",
-			waitTime: 10 * time.Second,
-			doQuery:  true,
-			delayCheck: func(duration time.Duration) bool {
-				return duration < 5*time.Second
-			},
-		},
-		{
-			name:     "new query immediately, expect 5s delay",
-			waitTime: 0,
-			doQuery:  true,
-			delayCheck: func(duration time.Duration) bool {
-				return duration > 5*time.Second
-			},
-		},
-	}
-	for _, tt := range testCases {
-		s.Run(tt.name, func() {
-			workflowFn := func(ctx workflow.Context) (string, error) {
-				if err := workflow.SetQueryHandler(ctx, "test", func() (string, error) {
-					return "query works", nil
-				}); err != nil {
-					return "", err
-				}
-
-				signalCh := workflow.GetSignalChannel(ctx, "test")
-				var msg string
-				signalCh.Receive(ctx, &msg)
-				return msg, nil
-			}
-
-			taskQueue := "task-queue-" + tt.name
-
-			oldWorker := worker.New(s.sdkClient, taskQueue, worker.Options{})
-			oldWorker.RegisterWorkflow(workflowFn)
-			if err := oldWorker.Start(); err != nil {
-				s.Logger.Fatal("Error when start worker", tag.Error(err))
-			}
-
-			id := "test-sticky-delay" + tt.name
-			workflowOptions := sdkclient.StartWorkflowOptions{
-				ID:                 id,
-				TaskQueue:          taskQueue,
-				WorkflowRunTimeout: 20 * time.Second,
-			}
-			ctx, cancel := context.WithTimeout(context.Background(), 30*time.Second)
-			defer cancel()
-			workflowRun, err := s.sdkClient.ExecuteWorkflow(ctx, workflowOptions, workflowFn)
-			if err != nil {
-				s.Logger.Fatal("Start workflow failed with err", tag.Error(err))
-			}
-
-			s.NotNil(workflowRun)
-			s.True(workflowRun.GetRunID() != "")
-
-			findFirstWorkflowTaskCompleted := false
-		WaitForFirstWorkflowTaskComplete:
-			for i := 0; i < 10; i++ {
-				// wait until first workflow task completed (so we know sticky is set on workflow)
-				iter := s.sdkClient.GetWorkflowHistory(ctx, id, "", false, enumspb.HISTORY_EVENT_FILTER_TYPE_ALL_EVENT)
-				for iter.HasNext() {
-					evt, err := iter.Next()
-					s.NoError(err)
-					if evt.GetEventType() == enumspb.EVENT_TYPE_WORKFLOW_TASK_COMPLETED {
-						findFirstWorkflowTaskCompleted = true
-						break WaitForFirstWorkflowTaskComplete
-					}
-				}
-				time.Sleep(time.Second)
-			}
-			s.True(findFirstWorkflowTaskCompleted)
-
-			// stop old worker
-			oldWorker.Stop()
-
-			// maybe wait for 10s, which will make matching aware the old sticky worker is unavailable
-			time.Sleep(tt.waitTime)
-
-			// start a new worker
-			newWorker := worker.New(s.sdkClient, taskQueue, worker.Options{})
-			newWorker.RegisterWorkflow(workflowFn)
-			if err := newWorker.Start(); err != nil {
-				s.Logger.Fatal("Error when start worker", tag.Error(err))
-			}
-			defer newWorker.Stop()
-
-			startTime := time.Now()
-			// send a signal, and workflow should complete immediately, there should not be 5s delay
-			if tt.doSignal {
-				err = s.sdkClient.SignalWorkflow(ctx, id, "", "test", "test")
-				s.NoError(err)
-
-				err = workflowRun.Get(ctx, nil)
-				s.NoError(err)
-			} else if tt.doQuery {
-				// send a signal, and workflow should complete immediately, there should not be 5s delay
-				queryResult, err := s.sdkClient.QueryWorkflow(ctx, id, "", "test", "test")
-				s.NoError(err)
-
-				var queryResultStr string
-				err = queryResult.Get(&queryResultStr)
-				s.NoError(err)
-				s.Equal("query works", queryResultStr)
-			}
-			endTime := time.Now()
-			duration := endTime.Sub(startTime)
-			s.True(tt.delayCheck(duration), "delay check failed: %s", duration)
-		})
-	}
-}
-
-func (s *clientFunctionalSuite) Test_ActivityTimeouts() {
-	activityFn := func(ctx context.Context) error {
-		info := activity.GetInfo(ctx)
-		if info.ActivityID == "Heartbeat" {
-			go func() {
-				// NOTE: due to client side heartbeat batching, heartbeat may be sent
-				// later than expected.
-				// e.g. if activity heartbeat timeout is 2s,
-				// and we call RecordHeartbeat() at 0s, 0.5s, 1s, 1.5s
-				// the client by default will send two heartbeats at 0s and 2*0.8=1.6s
-				// Now if when running the test, this heartbeat goroutine becomes slow,
-				// and call RecordHeartbeat() after 1.6s, then that heartbeat will be sent
-				// to server at 3.2s (the next batch).
-				// Since the entire activity will finish at 5s, there won't be
-				// any heartbeat timeout error.
-				// so here, we reduce the duration between two heartbeats, so that they are
-				// more likey be sent in the heartbeat batch at 1.6s
-				// (basically increasing the room for delay in heartbeat goroutine from 0.1s to 1s)
-				for i := 0; i < 3; i++ {
-					activity.RecordHeartbeat(ctx, i)
-					time.Sleep(200 * time.Millisecond)
-				}
-			}()
-		}
-
-		time.Sleep(5 * time.Second)
-		return nil
-	}
-
-	var err1, err2, err3, err4 error
-	workflowFn := func(ctx workflow.Context) error {
-		noRetryPolicy := &temporal.RetryPolicy{
-			MaximumAttempts: 1, // disable retry
-		}
-		ctx1 := workflow.WithActivityOptions(ctx, workflow.ActivityOptions{
-			ActivityID:             "ScheduleToStart",
-			ScheduleToStartTimeout: 2 * time.Second,
-			StartToCloseTimeout:    2 * time.Second,
-			TaskQueue:              "NoWorkerTaskQueue",
-			RetryPolicy:            noRetryPolicy,
-		})
-		f1 := workflow.ExecuteActivity(ctx1, activityFn)
-
-		ctx2 := workflow.WithActivityOptions(ctx, workflow.ActivityOptions{
-			ActivityID:             "StartToClose",
-			ScheduleToStartTimeout: 2 * time.Second,
-			StartToCloseTimeout:    2 * time.Second,
-			RetryPolicy:            noRetryPolicy,
-		})
-		f2 := workflow.ExecuteActivity(ctx2, activityFn)
-
-		ctx3 := workflow.WithActivityOptions(ctx, workflow.ActivityOptions{
-			ActivityID:             "ScheduleToClose",
-			ScheduleToCloseTimeout: 2 * time.Second,
-			StartToCloseTimeout:    3 * time.Second,
-			RetryPolicy:            noRetryPolicy,
-		})
-		f3 := workflow.ExecuteActivity(ctx3, activityFn)
-
-		ctx4 := workflow.WithActivityOptions(ctx, workflow.ActivityOptions{
-			ActivityID:          "Heartbeat",
-			StartToCloseTimeout: 10 * time.Second,
-			HeartbeatTimeout:    1 * time.Second,
-			RetryPolicy:         noRetryPolicy,
-		})
-		f4 := workflow.ExecuteActivity(ctx4, activityFn)
-
-		err1 = f1.Get(ctx1, nil)
-		err2 = f2.Get(ctx2, nil)
-		err3 = f3.Get(ctx3, nil)
-		err4 = f4.Get(ctx4, nil)
-
-		return nil
-	}
-
-	s.worker.RegisterActivity(activityFn)
-	s.worker.RegisterWorkflow(workflowFn)
-
-	id := "functional-test-activity-timeouts"
-	workflowOptions := sdkclient.StartWorkflowOptions{
-		ID:                 id,
-		TaskQueue:          s.taskQueue,
-		WorkflowRunTimeout: 20 * time.Second,
-	}
-	ctx, cancel := context.WithTimeout(context.Background(), 30*time.Second)
-	defer cancel()
-	workflowRun, err := s.sdkClient.ExecuteWorkflow(ctx, workflowOptions, workflowFn)
-	if err != nil {
-		s.Logger.Fatal("Start workflow failed with err", tag.Error(err))
-	}
-
-	s.NotNil(workflowRun)
-	s.True(workflowRun.GetRunID() != "")
-	err = workflowRun.Get(ctx, nil)
-	s.NoError(err)
-
-	// verify activity timeout type
-	s.Error(err1)
-	activityErr, ok := err1.(*temporal.ActivityError)
-	s.True(ok)
-	s.Equal("ScheduleToStart", activityErr.ActivityID())
-	timeoutErr, ok := activityErr.Unwrap().(*temporal.TimeoutError)
-	s.True(ok)
-	s.Equal(enumspb.TIMEOUT_TYPE_SCHEDULE_TO_START, timeoutErr.TimeoutType())
-
-	s.Error(err2)
-	activityErr, ok = err2.(*temporal.ActivityError)
-	s.True(ok)
-	s.Equal("StartToClose", activityErr.ActivityID())
-	timeoutErr, ok = activityErr.Unwrap().(*temporal.TimeoutError)
-	s.True(ok)
-	s.Equal(enumspb.TIMEOUT_TYPE_START_TO_CLOSE, timeoutErr.TimeoutType())
-
-	s.Error(err3)
-	activityErr, ok = err3.(*temporal.ActivityError)
-	s.True(ok)
-	s.Equal("ScheduleToClose", activityErr.ActivityID())
-	timeoutErr, ok = activityErr.Unwrap().(*temporal.TimeoutError)
-	s.True(ok)
-	s.Equal(enumspb.TIMEOUT_TYPE_SCHEDULE_TO_CLOSE, timeoutErr.TimeoutType())
-
-	s.Error(err4)
-	activityErr, ok = err4.(*temporal.ActivityError)
-	s.True(ok)
-	s.Equal("Heartbeat", activityErr.ActivityID())
-	timeoutErr, ok = activityErr.Unwrap().(*temporal.TimeoutError)
-	s.True(ok)
-	s.Equal(enumspb.TIMEOUT_TYPE_HEARTBEAT, timeoutErr.TimeoutType())
-	s.True(timeoutErr.HasLastHeartbeatDetails())
-	var v int
-	s.NoError(timeoutErr.LastHeartbeatDetails(&v))
-	s.Equal(2, v)
-
-	// s.printHistory(id, workflowRun.GetRunID())
-}
-
-// This test simulates workflow try to complete itself while there is buffered event.
-// Event sequence:
-//
-//	1st WorkflowTask runs a local activity.
-//	While local activity is running, a signal is received by server.
-//	After signal is received, local activity completed, and workflow drains signal chan (no signal yet) and complete workflow.
-//	Server failed the complete request because there is unhandled signal.
-//	Server rescheduled a new workflow task.
-//	Workflow runs the local activity again and drain the signal chan (with one signal) and complete workflow.
-//	Server complete workflow as requested.
-func (s *clientFunctionalSuite) Test_UnhandledCommandAndNewTask() {
-	sigReadyToSendChan := make(chan struct{}, 1)
-	sigSendDoneChan := make(chan struct{})
-	localActivityFn := func(ctx context.Context) error {
-		// to unblock signal sending, so signal is send after first workflow task started.
-		select {
-		case sigReadyToSendChan <- struct{}{}:
-		default:
-		}
-
-		// this will block workflow task and cause the signal to become buffered event
-		select {
-		case <-sigSendDoneChan:
-		case <-ctx.Done():
-		}
-
-		return nil
-	}
-
-	var err1 error
-	var receivedSig string
-	workflowFn := func(ctx workflow.Context) error {
-		ctx1 := workflow.WithLocalActivityOptions(ctx, workflow.LocalActivityOptions{
-			StartToCloseTimeout: 10 * time.Second,
-			RetryPolicy:         &temporal.RetryPolicy{MaximumAttempts: 1},
-		})
-		f1 := workflow.ExecuteLocalActivity(ctx1, localActivityFn)
-		err1 = f1.Get(ctx1, nil)
-		if err1 != nil {
-			return err1
-		}
-
-		sigCh := workflow.GetSignalChannel(ctx, "signal-name")
-
-		for {
-			var sigVal string
-			ok := sigCh.ReceiveAsync(&sigVal)
-			if !ok {
-				break
-			}
-			receivedSig = sigVal
-		}
-
-		return nil
-	}
-
-	s.worker.RegisterWorkflow(workflowFn)
-
-	id := "functional-test-unhandled-command-new-task"
-	workflowOptions := sdkclient.StartWorkflowOptions{
-		ID:        id,
-		TaskQueue: s.taskQueue,
-		// Intentionally use same timeout for WorkflowTaskTimeout and WorkflowRunTimeout so if workflow task is not
-		// correctly dispatched, it would time out which would fail the workflow and cause test to fail.
-		WorkflowTaskTimeout: 10 * time.Second,
-		WorkflowRunTimeout:  10 * time.Second,
-	}
-	ctx, cancel := context.WithTimeout(context.Background(), 30*time.Second)
-	defer cancel()
-	workflowRun, err := s.sdkClient.ExecuteWorkflow(ctx, workflowOptions, workflowFn)
-	if err != nil {
-		s.Logger.Fatal("Start workflow failed with err", tag.Error(err))
-	}
-
-	s.NotNil(workflowRun)
-	s.True(workflowRun.GetRunID() != "")
-
-	// block until first workflow task started
-	select {
-	case <-sigReadyToSendChan:
-	case <-ctx.Done():
-	}
-
-	err = s.sdkClient.SignalWorkflow(ctx, id, workflowRun.GetRunID(), "signal-name", "signal-value")
-	s.NoError(err)
-
-	close(sigSendDoneChan)
-
-	err = workflowRun.Get(ctx, nil)
-	s.NoError(err) // if new workflow task is not correctly dispatched, it would cause timeout error here
-	s.Equal("signal-value", receivedSig)
-
-	// verify event sequence
-	expectedHistory := []enumspb.EventType{
-		enumspb.EVENT_TYPE_WORKFLOW_EXECUTION_STARTED,
-		enumspb.EVENT_TYPE_WORKFLOW_TASK_SCHEDULED,
-		enumspb.EVENT_TYPE_WORKFLOW_TASK_STARTED,
-		enumspb.EVENT_TYPE_WORKFLOW_TASK_FAILED,        // due to unhandled signal
-		enumspb.EVENT_TYPE_WORKFLOW_EXECUTION_SIGNALED, // this is the buffered signal
-		enumspb.EVENT_TYPE_WORKFLOW_TASK_SCHEDULED,
-		enumspb.EVENT_TYPE_WORKFLOW_TASK_STARTED,
-		enumspb.EVENT_TYPE_WORKFLOW_TASK_COMPLETED,
-		enumspb.EVENT_TYPE_MARKER_RECORDED,
-		enumspb.EVENT_TYPE_WORKFLOW_EXECUTION_COMPLETED,
-	}
-	s.assertHistory(id, workflowRun.GetRunID(), expectedHistory)
-}
-
-func (s *clientFunctionalSuite) Test_CancelActivityAndTimerBeforeComplete() {
-	workflowFn := func(ctx workflow.Context) error {
-		ctx, cancelFunc := workflow.WithCancel(ctx)
-
-		activityCtx := workflow.WithActivityOptions(ctx, workflow.ActivityOptions{
-			ScheduleToStartTimeout: 10 * time.Second,
-			ScheduleToCloseTimeout: 10 * time.Second,
-			StartToCloseTimeout:    1 * time.Second,
-			TaskQueue:              "bad_tq",
-		})
-		_ = workflow.ExecuteActivity(activityCtx, "Prefix_ToUpper", "hello")
-
-		_ = workflow.NewTimer(ctx, 15*time.Second)
-
-		err := workflow.NewTimer(ctx, time.Second).Get(ctx, nil)
-		if err != nil {
-			return err
-		}
-		cancelFunc()
-		return nil
-	}
-
-	s.worker.RegisterWorkflow(workflowFn)
-
-	id := s.T().Name()
-	workflowOptions := sdkclient.StartWorkflowOptions{
-		ID:                 id,
-		TaskQueue:          s.taskQueue,
-		WorkflowRunTimeout: 5 * time.Second,
-	}
-	ctx, cancel := context.WithTimeout(context.Background(), 30*time.Second)
-	defer cancel()
-	workflowRun, err := s.sdkClient.ExecuteWorkflow(ctx, workflowOptions, workflowFn)
-	if err != nil {
-		s.Logger.Fatal("Start workflow failed with err", tag.Error(err))
-	}
-	err = workflowRun.Get(ctx, nil)
-	s.NoError(err)
-}
-
-// This test simulates workflow generate command with invalid attributes.
-// Server is expected to fail the workflow task and schedule a retry immediately for first attempt,
-// but if workflow task keeps failing, server will drop the task and wait for timeout to schedule additional retries.
-// This is the same behavior as the SDK used to do, but now we would do on server.
-func (s *clientFunctionalSuite) Test_InvalidCommandAttribute() {
-	activityFn := func(ctx context.Context) error {
-		return nil
-	}
-
-	var calledTime []time.Time
-	workflowFn := func(ctx workflow.Context) error {
-		calledTime = append(calledTime, time.Now().UTC())
-		ao := workflow.ActivityOptions{} // invalid activity option without StartToClose timeout
-		ctx = workflow.WithActivityOptions(ctx, ao)
-
-		return workflow.ExecuteActivity(ctx, activityFn).Get(ctx, nil)
-	}
-
-	s.worker.RegisterWorkflow(workflowFn)
-	s.worker.RegisterActivity(activityFn)
-
-	id := "functional-test-invalid-command-attributes"
-	workflowOptions := sdkclient.StartWorkflowOptions{
-		ID:        id,
-		TaskQueue: s.taskQueue,
-		// With 3s TaskTimeout and 5s RunTimeout, we expect to see total of 3 attempts.
-		// First attempt follow by immediate retry follow by timeout and 3rd attempt after WorkflowTaskTimeout.
-		WorkflowTaskTimeout: 3 * time.Second,
-		WorkflowRunTimeout:  5 * time.Second,
-	}
-
-	ctx, cancel := context.WithTimeout(context.Background(), 10*time.Second)
-	defer cancel()
-	workflowRun, err := s.sdkClient.ExecuteWorkflow(ctx, workflowOptions, workflowFn)
-	if err != nil {
-		s.Logger.Fatal("Start workflow failed with err", tag.Error(err))
-	}
-
-	s.NotNil(workflowRun)
-	s.True(workflowRun.GetRunID() != "")
-
-	// wait until workflow close (it will be timeout)
-	err = workflowRun.Get(ctx, nil)
-	s.Error(err)
-	s.Contains(err.Error(), "timeout")
-
-	// verify event sequence
-	expectedHistory := []enumspb.EventType{
-		enumspb.EVENT_TYPE_WORKFLOW_EXECUTION_STARTED,
-		enumspb.EVENT_TYPE_WORKFLOW_TASK_SCHEDULED,
-		enumspb.EVENT_TYPE_WORKFLOW_TASK_STARTED,
-		enumspb.EVENT_TYPE_WORKFLOW_TASK_FAILED,
-		enumspb.EVENT_TYPE_WORKFLOW_EXECUTION_TIMED_OUT,
-	}
-	s.assertHistory(id, workflowRun.GetRunID(), expectedHistory)
-
-	// assert workflow task retried 3 times
-	s.Equal(3, len(calledTime))
-
-	s.True(calledTime[1].Sub(calledTime[0]) < time.Second)   // retry immediately
-	s.True(calledTime[2].Sub(calledTime[1]) > time.Second*3) // retry after WorkflowTaskTimeout
-}
-
-func (s *clientFunctionalSuite) Test_BufferedQuery() {
-	localActivityFn := func(ctx context.Context) error {
-		time.Sleep(5 * time.Second) // use local activity sleep to block workflow task to force query to be buffered
-		return nil
-	}
-
-	wfStarted := sync.WaitGroup{}
-	wfStarted.Add(1)
-	workflowFn := func(ctx workflow.Context) error {
-		wfStarted.Done()
-		status := "init"
-		if err := workflow.SetQueryHandler(ctx, "foo", func() (string, error) {
-			return status, nil
-		}); err != nil {
-			return err
-		}
-		ctx1 := workflow.WithLocalActivityOptions(ctx, workflow.LocalActivityOptions{
-			ScheduleToCloseTimeout: 10 * time.Second,
-		})
-		status = "calling"
-		f1 := workflow.ExecuteLocalActivity(ctx1, localActivityFn)
-		status = "waiting"
-		err1 := f1.Get(ctx1, nil)
-		status = "done"
-
-		return multierr.Combine(err1, workflow.Sleep(ctx, 5*time.Second))
-	}
-
-	s.worker.RegisterWorkflow(workflowFn)
-
-	id := "functional-test-buffered-query"
-	workflowOptions := sdkclient.StartWorkflowOptions{
-		ID:                 id,
-		TaskQueue:          s.taskQueue,
-		WorkflowRunTimeout: 20 * time.Second,
-	}
-	ctx, cancel := context.WithTimeout(context.Background(), 30*time.Second)
-	defer cancel()
-	workflowRun, err := s.sdkClient.ExecuteWorkflow(ctx, workflowOptions, workflowFn)
-	if err != nil {
-		s.Logger.Fatal("Start workflow failed with err", tag.Error(err))
-	}
-
-	s.NotNil(workflowRun)
-	s.True(workflowRun.GetRunID() != "")
-
-	// wait until first wf task started
-	wfStarted.Wait()
-
-	go func() {
-		// sleep 2s to make sure DescribeMutableState is called after QueryWorkflow
-		time.Sleep(2 * time.Second)
-		// make DescribeMutableState call, which force mutable state to reload from db
-		_, err := s.adminClient.DescribeMutableState(ctx, &adminservice.DescribeMutableStateRequest{
-			Namespace: s.namespace,
-			Execution: &commonpb.WorkflowExecution{
-				WorkflowId: id,
-				RunId:      workflowRun.GetRunID(),
-			},
-		})
-		s.Assert().NoError(err)
-	}()
-
-	// this query will be buffered in mutable state because workflow task is in-flight.
-	encodedQueryResult, err := s.sdkClient.QueryWorkflow(ctx, id, workflowRun.GetRunID(), "foo")
-
-	s.NoError(err)
-	var queryResult string
-	err = encodedQueryResult.Get(&queryResult)
-	s.NoError(err)
-	s.Equal("done", queryResult)
-
-	err = workflowRun.Get(ctx, nil)
-	s.NoError(err)
-}
-
-// Uncomment if you need to debug history.
-// func (s *clientFunctionalSuite) printHistory(workflowID string, runID string) {
-// 	iter := s.sdkClient.GetWorkflowHistory(context.Background(), workflowID, runID, false, 0)
-// 	history := &historypb.History{}
-// 	for iter.HasNext() {
-// 		event, err := iter.Next()
-// 		s.NoError(err)
-// 		history.Events = append(history.Events, event)
-// 	}
-// 	common.PrettyPrintHistory(history, s.Logger)
-// }
-
-func (s *clientFunctionalSuite) assertHistory(wid, rid string, expected []enumspb.EventType) {
-	iter := s.sdkClient.GetWorkflowHistory(context.Background(), wid, rid, false, 0)
-	var events []enumspb.EventType
-	for iter.HasNext() {
-		event, err := iter.Next()
-		s.NoError(err)
-		events = append(events, event.GetEventType())
-	}
-
-	s.Equal(expected, events)
-}
-
-func (s *clientFunctionalSuite) TestBatchSignal() {
-
-	type myData struct {
-		Stuff  string
-		Things []int
-	}
-
-	workflowFn := func(ctx workflow.Context) (myData, error) {
-		var receivedData myData
-		workflow.GetSignalChannel(ctx, "my-signal").Receive(ctx, &receivedData)
-		return receivedData, nil
-	}
-	s.worker.RegisterWorkflow(workflowFn)
-
-	workflowRun, err := s.sdkClient.ExecuteWorkflow(context.Background(), sdkclient.StartWorkflowOptions{
-		ID:                       uuid.New(),
-		TaskQueue:                s.taskQueue,
-		WorkflowExecutionTimeout: 10 * time.Second,
-	}, workflowFn)
-	s.NoError(err)
-
-	input1 := myData{
-		Stuff:  "here's some data",
-		Things: []int{7, 8, 9},
-	}
-	inputPayloads, err := converter.GetDefaultDataConverter().ToPayloads(input1)
-	s.NoError(err)
-
-	_, err = s.sdkClient.WorkflowService().StartBatchOperation(context.Background(), &workflowservice.StartBatchOperationRequest{
-		Namespace: s.namespace,
-		Operation: &workflowservice.StartBatchOperationRequest_SignalOperation{
-			SignalOperation: &batch.BatchOperationSignal{
-				Signal: "my-signal",
-				Input:  inputPayloads,
-			},
-		},
-		Executions: []*commonpb.WorkflowExecution{
-			{
-				WorkflowId: workflowRun.GetID(),
-				RunId:      workflowRun.GetRunID(),
-			},
-		},
-		JobId:  uuid.New(),
-		Reason: "test",
-	})
-	s.NoError(err)
-
-	var returnedData myData
-	err = workflowRun.Get(context.Background(), &returnedData)
-	s.NoError(err)
-
-	s.Equal(input1, returnedData)
-}
-
-func (s *clientFunctionalSuite) TestBatchReset() {
-
-	var count int32
-
-	activityFn := func(ctx context.Context) (int32, error) {
-		val := atomic.LoadInt32(&count)
-		if val == 0 {
-			return 0, temporal.NewApplicationError("some random error", "", false, nil)
-		}
-		return val, nil
-	}
-	workflowFn := func(ctx workflow.Context) (int, error) {
-		ao := workflow.ActivityOptions{
-			ScheduleToStartTimeout: 20 * time.Second,
-			StartToCloseTimeout:    40 * time.Second,
-		}
-		ctx = workflow.WithActivityOptions(ctx, ao)
-
-		var result int
-		err := workflow.ExecuteActivity(ctx, activityFn).Get(ctx, &result)
-		if err != nil {
-			return 0, err
-		}
-		return result, nil
-	}
-	s.worker.RegisterWorkflow(workflowFn)
-	s.worker.RegisterActivity(activityFn)
-
-	workflowRun, err := s.sdkClient.ExecuteWorkflow(context.Background(), sdkclient.StartWorkflowOptions{
-		ID:                       uuid.New(),
-		TaskQueue:                s.taskQueue,
-		WorkflowExecutionTimeout: 10 * time.Second,
-	}, workflowFn)
-	s.NoError(err)
-
-	// make sure it failed the first time
-	var result int
-	err = workflowRun.Get(context.Background(), &result)
-	s.Error(err)
-
-	atomic.AddInt32(&count, 1)
-
-	_, err = s.sdkClient.WorkflowService().StartBatchOperation(context.Background(), &workflowservice.StartBatchOperationRequest{
-		Namespace: s.namespace,
-		Operation: &workflowservice.StartBatchOperationRequest_ResetOperation{
-			ResetOperation: &batch.BatchOperationReset{
-				ResetType: enumspb.RESET_TYPE_FIRST_WORKFLOW_TASK,
-			},
-		},
-		Executions: []*commonpb.WorkflowExecution{
-			{
-				WorkflowId: workflowRun.GetID(),
-				RunId:      workflowRun.GetRunID(),
-			},
-		},
-		JobId:  uuid.New(),
-		Reason: "test",
-	})
-	s.NoError(err)
-
-	// wait for signal to be processed
-	time.Sleep(5 * time.Second)
-
-	// get the latest run
-	workflowRun = s.sdkClient.GetWorkflow(context.Background(), workflowRun.GetID(), "")
-
-	err = workflowRun.Get(context.Background(), &result)
-	s.NoError(err)
-
-	s.Equal(1, result)
-}
-
-func (s *clientFunctionalSuite) Test_FinishWorkflowWithDeferredCommands() {
-	activityFn := func(ctx context.Context) error {
-		return nil
-	}
-
-	childWorkflowFn := func(ctx workflow.Context) error {
-		return nil
-	}
-
-	workflowFn := func(ctx workflow.Context) error {
-		ao := workflow.ActivityOptions{
-			StartToCloseTimeout: 10 * time.Second,
-		}
-		ctx = workflow.WithActivityOptions(ctx, ao)
-		defer workflow.ExecuteActivity(ctx, activityFn)
-
-		childID := "child_workflow"
-		cwo := workflow.ChildWorkflowOptions{
-			WorkflowID:         childID,
-			WorkflowRunTimeout: 10 * time.Second,
-			TaskQueue:          s.taskQueue,
-		}
-		ctx = workflow.WithChildOptions(ctx, cwo)
-		defer workflow.ExecuteChildWorkflow(ctx, childWorkflowFn)
-		workflow.NewTimer(ctx, time.Second)
-		return nil
-	}
-
-	s.worker.RegisterWorkflow(workflowFn)
-	s.worker.RegisterWorkflow(childWorkflowFn)
-	s.worker.RegisterActivity(activityFn)
-
-	id := "functional-test-finish-workflow-with-deffered-commands"
-	workflowOptions := sdkclient.StartWorkflowOptions{
-		ID:                 id,
-		TaskQueue:          s.taskQueue,
-		WorkflowRunTimeout: 10 * time.Second,
-	}
-
-	ctx := context.Background()
-	workflowRun, err := s.sdkClient.ExecuteWorkflow(ctx, workflowOptions, workflowFn)
-	if err != nil {
-		s.Logger.Fatal("Start workflow failed with err", tag.Error(err))
-	}
-
-	s.NotNil(workflowRun)
-	s.True(workflowRun.GetRunID() != "")
-
-	err = workflowRun.Get(ctx, nil)
-	s.NoError(err)
-
-	// verify event sequence
-	expectedHistory := []enumspb.EventType{
-		enumspb.EVENT_TYPE_WORKFLOW_EXECUTION_STARTED,
-		enumspb.EVENT_TYPE_WORKFLOW_TASK_SCHEDULED,
-		enumspb.EVENT_TYPE_WORKFLOW_TASK_STARTED,
-		enumspb.EVENT_TYPE_WORKFLOW_TASK_COMPLETED,
-		enumspb.EVENT_TYPE_TIMER_STARTED,
-		enumspb.EVENT_TYPE_START_CHILD_WORKFLOW_EXECUTION_INITIATED,
-		enumspb.EVENT_TYPE_ACTIVITY_TASK_SCHEDULED,
-		enumspb.EVENT_TYPE_WORKFLOW_EXECUTION_COMPLETED,
-	}
-	s.assertHistory(id, workflowRun.GetRunID(), expectedHistory)
-=======
 	suite.Run(t, new(ClientFunctionalSuite))
->>>>>>> 569a306d
 }